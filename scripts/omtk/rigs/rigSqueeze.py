import re

import pymel.core as pymel
from maya import cmds

from omtk import className
from omtk import classRig
from omtk.libs import libRigging, libAttr, libPymel
from omtk.modules import rigLimb

class SqueezeNomenclature(className.BaseName):
    type_anm = 'Ctrl'
    type_jnt = 'Jnt'
    type_rig = None
    # TODO: fix collision when anm_grp and rig_grp are created with the same nomenclature (they are at the same level)
    type_anm_grp = 'CtrlGrp'
    type_rig_grp = 'Grp'

    root_anm_name = 'Ctrls_Grp'
    root_geo_name = 'Render_Grp'
    root_rig_name = 'Data_Grp'

    #Specific to Rig Squeeze
    root_all_name = "All_Grp"
    root_model_name = 'Model_Grp'
    root_proxy_name = 'Proxy_Grp'
    root_fx_name = 'FX_Grp'

    SIDE_L = 'L'
    SIDE_R = 'R'

    def build_from_string(self, name):
        """
        In Squeeze nomenclature, the last token is always the type of the object.
        """
        super(SqueezeNomenclature, self).build_from_string(name)

        if len(self.tokens) > 1:
            self.tokens = self.tokens[:-1]

    def _join_tokens(self, tokens):
        """
        In Squeeze nomenclature, the first letter of each token is always in uppercase.
        """
        new_tokens = []
        for token in tokens:
            if len(token) > 1:
                new_token = token[0].upper() + token[1:]
            else:
                new_token = token.upper()
            new_tokens.append(new_token)

        #tokens = [token.title() for token in tokens]
        return super(SqueezeNomenclature, self)._join_tokens(new_tokens)

class RigSqueeze(classRig.Rig):
    #Ensure that all start with a lower case word and all other one are camel case
    GROUP_NAME_DISPLAY = 'display'
    ATTR_NAME_DISPLAY_MESH = 'displayMesh'
    ATTR_NAME_DISPLAY_CTRL = 'displayCtrl'
    ATTR_NAME_DISPLAY_PROXY = 'displayProxy'
    GROUP_NAME_IKFK = 'ikFkBlend'
    GROUP_NAME_FACE = 'facial'
    ATTR_NAME_FACE_MACRO = 'showMacroCtrls'
    ATTR_NAME_FACE_MICRO = 'showMicroCtrls'

    def __init__(self, *args, **kwargs):
        super(RigSqueeze, self).__init__(*args, **kwargs)

        self.grp_all = None
        self.grp_model = None
        self.grp_proxy = None
        self.grp_fx = None

    def _get_nomenclature_cls(self):
        return SqueezeNomenclature

    _influence_whitelist = ('.*_Jnt',)
    def _is_influence(self, obj):

        if isinstance(obj, pymel.nodetypes.Joint):
            name = obj.nodeName()
            if not any(True for pattern in self._influence_whitelist if re.match(pattern, name, re.IGNORECASE)):
                return False

        return super(RigSqueeze, self)._is_influence(obj)

    def pre_build(self):
        super(RigSqueeze, self).pre_build(create_master_grp=False, create_grp_jnt=False)
        
        #
        # Create specific group related to squeeze rig convention
        #
<<<<<<< HEAD
        if not libPymel.is_valid_PyNode(self.grp_all):
            if cmds.objExists(self.nomenclature.root_all_name):
                self.grp_all = pymel.PyNode(self.nomenclature.root_all_name)
            else:
                self.grp_all = pymel.createNode('transform', name=self.nomenclature.root_all_name)
            self.grp_master = self.grp_all

        if not libPymel.is_valid_PyNode(self.grp_model):
            if cmds.objExists(self.nomenclature.root_model_name):
                self.grp_model = pymel.PyNode(self.nomenclature.root_model_name)
            else:
                self.grp_model = pymel.createNode('transform', name=self.nomenclature.root_model_name)

        if not libPymel.is_valid_PyNode(self.grp_proxy):
            if cmds.objExists(self.nomenclature.root_proxy_name):
                self.grp_proxy = pymel.PyNode(self.nomenclature.root_proxy_name)
            else:
                self.grp_proxy = pymel.createNode('transform', name=self.nomenclature.root_proxy_name)

        if not libPymel.is_valid_PyNode(self.grp_fx):
            if cmds.objExists(self.nomenclature.root_fx_name):
                self.grp_fx = pymel.PyNode(self.nomenclature.root_fx_name)
            else:
                self.grp_fx = pymel.createNode('transform', name=self.nomenclature.root_fx_name)
=======
        all_geos = libPymel.ls_root_geos()

        def build_grp(cls, val, name):
            if not isinstance(val, cls):
                val = cls()
            if not val.is_built():
                val.build(self)
                val.rename(name)
            return val

        # Build All_Grp
        self.grp_all = build_grp(classRig.RigGrp, self.grp_all, self.nomenclature.root_all_name)
        self.grp_model = build_grp(classRig.RigGrp, self.grp_model, self.nomenclature.root_model_name)
        self.grp_proxy = build_grp(classRig.RigGrp, self.grp_proxy, self.nomenclature.root_proxy_name)
        self.grp_fx = build_grp(classRig.RigGrp, self.grp_fx, self.nomenclature.root_fx_name)
>>>>>>> bdf34e82

        #Parent all groups in the main grp_all
        pymel.parent(self.grp_anm, self.grp_master) #grp_anm is not a Node, but a Ctrl
        self.grp_rig.setParent(self.grp_master)
        self.grp_fx.setParent(self.grp_master)
        self.grp_model.setParent(self.grp_master)
        self.grp_proxy.setParent(self.grp_master)
        self.grp_geo.setParent(self.grp_master)
        '''
        if self.grp_jnt.getParent() is None:
            self.grp_jnt.setParent(self.grp_all)
        '''

        #Lock and hide all attributes we don't want the animator to play with
        libAttr.lock_hide_trs(self.grp_all)
        libAttr.lock_hide_trs(self.grp_rig)
        libAttr.lock_hide_trs(self.grp_fx)
        libAttr.lock_hide_trs(self.grp_model)
        libAttr.lock_hide_trs(self.grp_proxy)
        libAttr.lock_hide_trs(self.grp_geo)
        libAttr.hide_scale(self.grp_anm)

        #Hide some group
        #self.grp_jnt.visibility.set(False)
        self.grp_rig.visibility.set(False)
        self.grp_fx.visibility.set(False)
        self.grp_model.visibility.set(False)

        #
        # Add root ctrl attributes specific to squeeze
        #
        if not self.grp_anm.hasAttr(self.GROUP_NAME_DISPLAY, checkShape=False):
            libAttr.addAttr_separator(self.grp_anm, self.GROUP_NAME_DISPLAY)

        #Display Mesh
        if not self.grp_anm.hasAttr(self.ATTR_NAME_DISPLAY_MESH, checkShape=False):
            attr_displayMesh = libAttr.addAttr(self.grp_anm, longName=self.ATTR_NAME_DISPLAY_MESH, at='short', k=True,
                                               hasMinValue=True, hasMaxValue=True, minValue=0, maxValue=1, defaultValue=1)
        else:
            attr_displayMesh = self.grp_anm.attr(self.ATTR_NAME_DISPLAY_MESH)

        #Display Ctrl
        if not self.grp_anm.hasAttr(self.ATTR_NAME_DISPLAY_CTRL, checkShape=False):
            attr_displayCtrl = libAttr.addAttr(self.grp_anm, longName=self.ATTR_NAME_DISPLAY_CTRL, at='short', k=True,
                                               hasMinValue=True, hasMaxValue=True, minValue=0, maxValue=1, defaultValue=1)
        else:
            attr_displayCtrl = self.grp_anm.attr(self.ATTR_NAME_DISPLAY_CTRL)

        #Display Proxy
        if not self.grp_anm.hasAttr(self.ATTR_NAME_DISPLAY_PROXY, checkShape=False):
            attr_displayProxy = libAttr.addAttr(self.grp_anm, longName=self.ATTR_NAME_DISPLAY_PROXY, at='short', k=True,
                                               hasMinValue=True, hasMaxValue=True, minValue=0, maxValue=1, defaultValue=0)
        else:
            attr_displayProxy = self.grp_anm.attr(self.ATTR_NAME_DISPLAY_PROXY)

        pymel.connectAttr(attr_displayMesh, self.grp_geo.visibility, force=True)
        pymel.connectAttr(attr_displayProxy, self.grp_proxy.visibility, force=True)
        for child in self.grp_anm.getChildren():
            pymel.connectAttr(attr_displayCtrl, child.visibility, force=True)

    def post_build_module(self, module):
        super(RigSqueeze, self).post_build_module(module)

        #
        # Connect all IK/FK attributes
        # TODO: Ensure all attributes are correctly transfered
        #
        if isinstance(module, rigLimb.Limb):
            # Inverse IK/FK state.
            # At Squeeze, 0 is IK and 1 is FK, strange.
            module.STATE_IK = 0.0
            module.STATE_FK = 1.0

            pymel.delete(module.ctrl_attrs)
            module.ctrl_attrs = None

            # Resolve name
            # TODO: Handle name conflict
            nomenclature_anm = module.get_nomenclature_anm(self)
            nomenclature_attr = self.nomenclature(tokens=[module.__class__.__name__], side=nomenclature_anm.side)
            attr_src_name = nomenclature_attr.resolve()
            attr_dst = module.grp_rig.attr(module.kAttrName_State)

            if not self.grp_anm.hasAttr(self.GROUP_NAME_IKFK, checkShape=False):
                libAttr.addAttr_separator(self.grp_anm, self.GROUP_NAME_IKFK)

            attr_src = None
            if not self.grp_anm.hasAttr(attr_src_name, checkShape=False):
                attr_src = libAttr.addAttr(self.grp_anm, longName=attr_src_name, at='short', k=True,
                              hasMinValue=True, hasMaxValue=True, minValue=0, maxValue=1, defaultValue=0)
            else:
                attr_src = self.grp_anm.attr(attr_src_name)

            # Note that at Squeeze, 0 is for IK and 1 is for FK so we'll need to reverse it.
            attr_src_inv = libRigging.create_utility_node('reverse', inputX=attr_src).outputX

            pymel.connectAttr(attr_src_inv, attr_dst)

<<<<<<< HEAD
    def unbuild(self, *args, **kwargs):
        super(RigSqueeze, self).unbuild()
=======
        #
        # Set ctrls colors
        #
        color_by_side = {
            self.nomenclature.SIDE_L: 13,  # Red
            self.nomenclature.SIDE_R: 6  # Blue
        }
        epsilon = 0.1
        if module.grp_anm:
            nomenclature_anm = module.get_nomenclature_anm(self)
            for ctrl in module.get_ctrls(recursive=True):
                nomenclature_ctrl = nomenclature_anm.rebuild(ctrl.name())
                side = nomenclature_ctrl.side
                color = color_by_side.get(side, None)
                if color:
                    ctrl.drawOverride.overrideEnabled.set(1)
                    ctrl.drawOverride.overrideColor.set(color)

    def _unbuild_nodes(self):
        self.grp_model = self._unbuild_node(self.grp_model)
        self.grp_proxy = self._unbuild_node(self.grp_proxy)
        self.grp_fx = self._unbuild_node(self.grp_fx)
        super(RigSqueeze, self)._unbuild_nodes()
        self.grp_all = self._unbuild_node(self.grp_all)


>>>>>>> bdf34e82
<|MERGE_RESOLUTION|>--- conflicted
+++ resolved
@@ -91,32 +91,6 @@
         #
         # Create specific group related to squeeze rig convention
         #
-<<<<<<< HEAD
-        if not libPymel.is_valid_PyNode(self.grp_all):
-            if cmds.objExists(self.nomenclature.root_all_name):
-                self.grp_all = pymel.PyNode(self.nomenclature.root_all_name)
-            else:
-                self.grp_all = pymel.createNode('transform', name=self.nomenclature.root_all_name)
-            self.grp_master = self.grp_all
-
-        if not libPymel.is_valid_PyNode(self.grp_model):
-            if cmds.objExists(self.nomenclature.root_model_name):
-                self.grp_model = pymel.PyNode(self.nomenclature.root_model_name)
-            else:
-                self.grp_model = pymel.createNode('transform', name=self.nomenclature.root_model_name)
-
-        if not libPymel.is_valid_PyNode(self.grp_proxy):
-            if cmds.objExists(self.nomenclature.root_proxy_name):
-                self.grp_proxy = pymel.PyNode(self.nomenclature.root_proxy_name)
-            else:
-                self.grp_proxy = pymel.createNode('transform', name=self.nomenclature.root_proxy_name)
-
-        if not libPymel.is_valid_PyNode(self.grp_fx):
-            if cmds.objExists(self.nomenclature.root_fx_name):
-                self.grp_fx = pymel.PyNode(self.nomenclature.root_fx_name)
-            else:
-                self.grp_fx = pymel.createNode('transform', name=self.nomenclature.root_fx_name)
-=======
         all_geos = libPymel.ls_root_geos()
 
         def build_grp(cls, val, name):
@@ -128,11 +102,10 @@
             return val
 
         # Build All_Grp
-        self.grp_all = build_grp(classRig.RigGrp, self.grp_all, self.nomenclature.root_all_name)
+        self.grp_master = self.grp_all = build_grp(classRig.RigGrp, self.grp_all, self.nomenclature.root_all_name)
         self.grp_model = build_grp(classRig.RigGrp, self.grp_model, self.nomenclature.root_model_name)
         self.grp_proxy = build_grp(classRig.RigGrp, self.grp_proxy, self.nomenclature.root_proxy_name)
         self.grp_fx = build_grp(classRig.RigGrp, self.grp_fx, self.nomenclature.root_fx_name)
->>>>>>> bdf34e82
 
         #Parent all groups in the main grp_all
         pymel.parent(self.grp_anm, self.grp_master) #grp_anm is not a Node, but a Ctrl
@@ -231,10 +204,6 @@
 
             pymel.connectAttr(attr_src_inv, attr_dst)
 
-<<<<<<< HEAD
-    def unbuild(self, *args, **kwargs):
-        super(RigSqueeze, self).unbuild()
-=======
         #
         # Set ctrls colors
         #
@@ -258,7 +227,4 @@
         self.grp_proxy = self._unbuild_node(self.grp_proxy)
         self.grp_fx = self._unbuild_node(self.grp_fx)
         super(RigSqueeze, self)._unbuild_nodes()
-        self.grp_all = self._unbuild_node(self.grp_all)
-
-
->>>>>>> bdf34e82
+        self.grp_all = self._unbuild_node(self.grp_all)