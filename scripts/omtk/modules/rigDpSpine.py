--- conflicted
+++ resolved
@@ -53,17 +53,12 @@
         self.jnt_squash_mid = None
         self.enable_squash = True
 
-<<<<<<< HEAD
-    def validate(self):
-        super(DpSpine, self).validate()
-=======
         # Space switch target objects that will be kept on unbuild
         self.ctrl_ik_dwn_sw = None
         self.ctrl_fk_upp_sw = None
 
-    def validate(self, rig):
-        super(DpSpine, self).validate(rig)
->>>>>>> bab2b175
+    def validate(self):
+        super(DpSpine, self).validate()
         if len(self.jnts) != 3:
             raise Exception("DpSpine need exactly 3 joints.")
 
@@ -256,15 +251,12 @@
         pymel.connectAttr(self.grp_rig.globalScale, ref_parent.scaleY)
         pymel.connectAttr(self.grp_rig.globalScale, ref_parent.scaleZ)
 
-<<<<<<< HEAD
-    def unbuild(self):
-=======
-        self.setup_spaceswitch_objects(rig)
-
-    def setup_spaceswitch_objects(self, rig):
-        super(DpSpine, self).setup_spaceswitch_objects(rig)
-
-        nomenclature_rig = self.get_nomenclature_rig(rig)
+        self.setup_spaceswitch_objects()
+
+    def setup_spaceswitch_objects(self):
+        super(DpSpine, self).setup_spaceswitch_objects()
+
+        nomenclature_rig = self.get_nomenclature_rig()
         # Create Space switch targets objects
         if self.ctrl_ik_dwn_sw is None or not libPymel.is_valid_PyNode(self.ctrl_ik_dwn_sw):
             self.ctrl_ik_dwn_sw = pymel.createNode("transform")
@@ -280,8 +272,7 @@
         self.ctrl_fk_upp_sw.setParent(self.grp_rig)
         pymel.parentConstraint(self.ctrl_ik_dwn, self.ctrl_fk_upp_sw)
 
-    def unbuild(self, rig):
->>>>>>> bab2b175
+    def unbuild(self):
         # Restore the original skin and remove the squash joints
         if self.jnt_squash_dwn and self.jnt_squash_dwn.exists():
             jnt_dwn = self.chain_jnt[0]
@@ -295,14 +286,10 @@
 
         self.jnt_squash_dwn = None
         self.jnt_squash_dwn = None
-<<<<<<< HEAD
-        super(DpSpine, self).unbuild()
-=======
         # Unparent space switch object
         self.ctrl_fk_upp_sw.setParent(None)
         self.ctrl_ik_dwn_sw.setParent(None)
-        super(DpSpine, self).unbuild(rig)
->>>>>>> bab2b175
+        super(DpSpine, self).unbuild()
 
     def get_parent(self, parent):
         if parent == self.chain_jnt[0]:
