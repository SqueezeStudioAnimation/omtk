--- conflicted
+++ resolved
@@ -171,10 +171,10 @@
             libRigging.connectAttr_withBlendWeighted(self.attr_rl, avar.attr_rl)
 
     def get_multiplier_u(self):
-        return self._AVAR_DEFAULT_MULTIPLIER_U
+        return 1.0
 
     def get_multiplier_v(self):
-        return self._AVAR_DEFAULT_MULTIPLIER_V
+        return 1.0
 
     def _get_default_ctrl_size(self):
         """
@@ -260,13 +260,8 @@
             # Any existing Avar that don't have the desired datatype will be re-created.
             # However the old value will be passed by so the factory method can handle specific tricky cases.
             elif not isinstance(avar, self._CLS_AVAR):
-<<<<<<< HEAD
-                self.warning(rig, "Unexpected Avar type for {0}. Expected {1}, got {2}.".format(avar.name, self._CLS_AVAR.__name__, type(avar).__name__))
-                new_avar = self._create_avar(rig, avar.jnt, cls_avar=self._CLS_AVAR, old_val=avar)
-=======
                 self.warning("Unexpected Avar type for {0}. Expected {1}, got {2}.".format(avar.name, self._CLS_AVAR.__name__, type(avar).__name___))
                 new_avar = self._create_avar(avar.jnt, cls_avar=self._CLS_AVAR, old_val=avar)
->>>>>>> 12da1f78
                 new_avars.append(new_avar)
 
             # If the Avar already exist and is of the desired datatype, we'll keep it as is.
@@ -420,13 +415,8 @@
             #self.input.append(new_surface)
             #del self._cache['surface']
 
-<<<<<<< HEAD
-    def build(self, rig, connect_global_scale=None, create_ctrls=True, parent=True, constraint=True, create_grp_rig_macro=True, create_grp_rig_micro=True, create_grp_anm_macro=True, create_grp_anm_micro=True, calibrate=True, **kwargs):
-        self.handle_surface(rig)
-=======
     def build(self, connect_global_scale=None, create_ctrls=True, parent=True, constraint=True, create_grp_rig_macro=True, create_grp_rig_micro=True, create_grp_anm_macro=True, create_grp_anm_micro=True, **kwargs):
         self.handle_surface()
->>>>>>> 12da1f78
 
         super(AvarGrp, self).build(connect_global_scale=connect_global_scale, parent=parent, **kwargs)
 
@@ -459,12 +449,7 @@
         if parent and self.parent:
             self._parent_avars(self.parent)
 
-<<<<<<< HEAD
-        if calibrate:
-            self.calibrate(rig)
-=======
         self.calibrate()
->>>>>>> 12da1f78
 
     def unbuild(self):
         for avar in self.avars:
@@ -852,13 +837,8 @@
         # Create all macro avar
         # Note that the all macro avar can drive an influence or not, both are supported.
         # This allow the rigger to provided an additional falloff in case the whole section is moved.
-<<<<<<< HEAD
         if self.create_macro_all:
-            ref_all = self.get_influence_all(rig)
-=======
-        if self.CREATE_MACRO_AVAR_ALL:
             ref_all = self.get_influence_all()
->>>>>>> 12da1f78
             if not self.avar_all or not isinstance(self.avar_all, self._CLS_AVAR):
                 self.avar_all = self.create_avar_macro_all(self._CLS_CTRL_UPP, ref_all, cls_avar=self._CLS_AVAR)
 
@@ -907,46 +887,26 @@
     def _build_avar_macro_l(self, **kwargs):
         # Create left avar if necessary
         ref = self.get_jnt_l_mid()
-<<<<<<< HEAD
         if self.create_macro_horizontal and ref:
-            self._build_avar_macro_horizontal(rig, self.avar_l, self.get_avar_mid(), self.get_avars_l(), self._CLS_CTRL_LFT, **kwargs)
-=======
-        if self.CREATE_MACRO_AVAR_HORIZONTAL and ref:
             self._build_avar_macro_horizontal(self.avar_l, self.get_avar_mid(), self.get_avars_l(), self._CLS_CTRL_LFT, **kwargs)
->>>>>>> 12da1f78
 
     def _build_avar_macro_r(self, **kwargs):
         # Create right avar if necessary
         ref = self.get_jnt_r_mid()
-<<<<<<< HEAD
         if self.create_macro_horizontal and ref:
-            self._build_avar_macro_horizontal(rig, self.avar_r, self.get_avar_mid(), self.get_avars_r(), self._CLS_CTRL_RGT, **kwargs)
-=======
-        if self.CREATE_MACRO_AVAR_HORIZONTAL and ref:
             self._build_avar_macro_horizontal(self.avar_r, self.get_avar_mid(), self.get_avars_r(), self._CLS_CTRL_RGT, **kwargs)
->>>>>>> 12da1f78
 
     def _build_avar_macro_upp(self, **kwargs):
         # Create upp avar if necessary
         ref = self.get_jnt_upp_mid()
-<<<<<<< HEAD
         if self.create_macro_vertical and ref:
-            self._build_avar_macro_vertical(rig, self.avar_upp, self.get_avar_mid(), self.get_avars_micro_upp(), self._CLS_CTRL_UPP, **kwargs)
-=======
-        if self.CREATE_MACRO_AVAR_VERTICAL and ref:
             self._build_avar_macro_vertical(self.avar_upp, self.get_avar_mid(), self.get_avars_micro_upp(), self._CLS_CTRL_UPP, **kwargs)
->>>>>>> 12da1f78
 
     def _build_avar_macro_low(self, **kwargs):
         # Create low avar if necessary
         ref = self.get_jnt_low_mid()
-<<<<<<< HEAD
         if self.create_macro_vertical and ref:
-            self._build_avar_macro_vertical(rig, self.avar_low, self.get_avar_mid(), self.get_avars_micro_low(), self._CLS_CTRL_LOW, **kwargs)
-=======
-        if self.CREATE_MACRO_AVAR_VERTICAL and ref:
             self._build_avar_macro_vertical(self.avar_low, self.get_avar_mid(), self.get_avars_micro_low(), self._CLS_CTRL_LOW, **kwargs)
->>>>>>> 12da1f78
 
     def _build_avar_macro_all(self, connect_ud=True, connect_lr=True, connect_fb=True, constraint=False, follow_mesh=True,  **kwargs):
         # Create all avar if necessary
@@ -967,20 +927,13 @@
 
             self._build_avar_macro(self._CLS_CTRL_ALL, self.avar_all, jnt_tm=jnt_tm, ctrl_tm=jnt_tm, obj_mesh=self.surface, follow_mesh=follow_mesh, constraint=constraint)
 
-            self._connect_avar_macro_all(connect_ud=connect_ud, connect_lr=connect_lr, connect_fb=connect_fb)
-
-    def _connect_avar_macro_all(self, connect_ud=True, connect_lr=True, connect_fb=True):
-        """
-        Considering that self.avar_all exist, create the connections between this macro avars and it's micro avars.
-        """
-        for avar_child in self.avars:
-            if connect_ud:
-                libRigging.connectAttr_withLinearDrivenKeys(self.avar_all.attr_ud, avar_child.attr_ud)
-            if connect_lr:
-                libRigging.connectAttr_withLinearDrivenKeys(self.avar_all.attr_lr, avar_child.attr_lr)
-            if connect_fb:
-                libRigging.connectAttr_withLinearDrivenKeys(self.avar_all.attr_fb, avar_child.attr_fb)
-
+            for avar_child in self.avars:
+                if connect_ud:
+                    libRigging.connectAttr_withLinearDrivenKeys(self.avar_all.attr_ud, avar_child.attr_ud)
+                if connect_lr:
+                    libRigging.connectAttr_withLinearDrivenKeys(self.avar_all.attr_lr, avar_child.attr_lr)
+                if connect_fb:
+                    libRigging.connectAttr_withLinearDrivenKeys(self.avar_all.attr_fb, avar_child.attr_fb)
 
     def _build_avars(self, **kwargs):
         # TODO: Some calls might need to be move
