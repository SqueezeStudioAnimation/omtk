"""
An avar is a facial control unit inspired from The Art of Moving Points.
This is the foundation for the facial animation modules.
"""
import logging

import pymel.core as pymel

from omtk.core import classCtrl
from omtk.core import classModule
from omtk.core import classNode
from omtk.libs import libAttr
from omtk.libs import libCtrlShapes
from omtk.libs import libPymel
from omtk.libs import libPython
from omtk.libs import libRigging

log = logging.getLogger('omtk')


class BaseCtrlFace(classCtrl.InteractiveCtrl):
    pass


class CtrlFaceMicro(BaseCtrlFace):
    """
    If you need specific ctrls for you module, you can inherit from BaseCtrl directly.
    """

    def __createNode__(self, normal=(0, 0, 1), **kwargs):
        node = super(CtrlFaceMicro, self).__createNode__(normal=normal, **kwargs)

        # Lock the Z axis to prevent the animator to affect it accidentaly using the transform gizmo.
        #node.translateZ.lock()

        return node

    # TODO: Disable hold shapes for now


class CtrlFaceMacro(BaseCtrlFace):
    ATTR_NAME_SENSIBILITY = 'sensibility'

    def __createNode__(self, normal=(0, 0, 1), **kwargs):
        return libCtrlShapes.create_square(normal=normal, **kwargs)


class AbstractAvar(classModule.Module):
    """
    This low-level module is a direct interpretation of "The Art of Moving Points" of "Brian Tindal".
    A can be moved in space using it's UD (Up/Down), IO (Inn/Out) and FB (FrontBack) attributes.
    In an ideal facial setup, any movement in the face is driven by avars.
    Using driven-keys we can orchestrate all the secondary movements in the face.
    Any driven-key set between Avar attributes will be preserved if the rig is unbuilt.
    """
    AVAR_NAME_UD = 'avar_ud'
    AVAR_NAME_LR = 'avar_lr'
    AVAR_NAME_FB = 'avar_fb'
    AVAR_NAME_YAW = 'avar_yw'
    AVAR_NAME_PITCH = 'avar_pt'
    AVAR_NAME_ROLL = 'avar_rl'

    SHOW_IN_UI = False

    # Define how many unit is moved in uv space in relation with the avars.
    # Taking in consideration that the avar is centered in uv space, we at minimum want 0.5 of multiplier
    # so moving the avar of 1.0 will move the follicle at the top of uv space (0.5 units).
    # However in production, we found that defining the range of avar using the whole is not flexible.
    # ex: We want the lips to follow the chin but we don't want to have the lips reach the chin when the UD avar is -1.
    # For this reason, we found that using a multiplier of 0.25 work best.
    # This also help rigger visually since the surface plane have an edge at 0.25 location.
    # todo: Move this to AvarFollicle.
    _AVAR_DEFAULT_MULTIPLIER_U = 0.25
    _AVAR_DEFAULT_MULTIPLIER_V = 0.25

    def __init__(self, *args, **kwargs):
        super(AbstractAvar, self).__init__(*args, **kwargs)
        self.surface = None  # todo: Move to AvarFollicle
        self.avar_network = None
        self.init_avars()

        self._sys_doritos = None
        self.ctrl = None

    def init_avars(self):
        self.attr_ud = None  # Up/Down
        self.attr_lr = None  # Left/Right
        self.attr_fb = None  # Front/Back
        self.attr_yw = None  # Yaw
        self.attr_pt = None  # Pitch
        self.attr_rl = None  # Roll

    def add_avar(self, attr_holder, name):
        """
        Add an avar in the internal avars network.
        An attribute will also be created on the grp_rig node.
        """
        attr_rig = libAttr.addAttr(attr_holder, longName=name, k=True)

        return attr_rig

    def add_avars(self, attr_holder):
        """
        Create the network that contain all our avars.
        For ease of use, the avars are exposed on the grp_rig, however to protect the connection from Maya
        when unbuilding they are really existing in an external network node.
        """
        # Define macro avars
        libAttr.addAttr_separator(attr_holder, 'avars')
        self.attr_ud = self.add_avar(attr_holder, self.AVAR_NAME_UD)
        self.attr_lr = self.add_avar(attr_holder, self.AVAR_NAME_LR)
        self.attr_fb = self.add_avar(attr_holder, self.AVAR_NAME_FB)
        self.attr_yw = self.add_avar(attr_holder, self.AVAR_NAME_YAW)
        self.attr_pt = self.add_avar(attr_holder, self.AVAR_NAME_PITCH)
        self.attr_rl = self.add_avar(attr_holder, self.AVAR_NAME_ROLL)

    def hold_avars(self):
        """
        Create a network to hold all the avars complex connection.
        This prevent Maya from deleting our connection when unbuilding.
        """
        if self.grp_rig is None or not self.grp_rig.exists():
            self.warning("Can't hold avars, invalid grp_rig in {0}!".format(self))
            return

        self.avar_network = pymel.createNode('network')
        self.add_avars(self.avar_network)

        def attr_have_animcurve_input(attr):
            attr_input = next(iter(attr.inputs(plugs=True, skipConversionNodes=True)), None)
            if attr_input is None:
                return False

            attr_input_node = attr_input.node()

            if isinstance(attr_input_node, pymel.nodetypes.AnimCurve):
                return True

            if isinstance(attr_input_node, pymel.nodetypes.BlendWeighted):
                for blendweighted_input in attr_input_node.input:
                    if attr_have_animcurve_input(blendweighted_input):
                        return True

            return False

        attrs = pymel.listAttr(self.avar_network, userDefined=True)
        for attr_name in attrs:
            if not self.grp_rig.hasAttr(attr_name):
                self.warning("Cannot hold missing attribute {0} in {1}".format(attr_name, self.grp_rig))
                continue

            #attr_name = attr.longName()
            attr_src = self.grp_rig.attr(attr_name)
            attr_dst = self.avar_network.attr(attr_name)
            # libAttr.transfer_connections(attr_src, attr_dst)

            if attr_have_animcurve_input(attr_src):
                attr_src_inn = next(iter(attr_src.inputs(plugs=True)), None)
                pymel.disconnectAttr(attr_src_inn, attr_src)
                pymel.connectAttr(attr_src_inn, attr_dst)

            # Transfer output connections
            for attr_src_out in attr_src.outputs(plugs=True):
                pymel.disconnectAttr(attr_src, attr_src_out)
                pymel.connectAttr(attr_dst, attr_src_out)

    def fetch_avars(self):
        """
        If a previously created network have be created holding avars connection,
        we'll transfert thoses connections back to the grp_rig node.
        Note that the avars have to been added to the grp_rig before..
        """
        if libPymel.is_valid_PyNode(self.avar_network):
            for attr_name in pymel.listAttr(self.avar_network, userDefined=True):
                attr_src = self.avar_network.attr(attr_name)
                attr_dst = self.grp_rig.attr(attr_name)
                libAttr.transfer_connections(attr_src, attr_dst)
            pymel.delete(self.avar_network)
            self.avar_network = None

    def unbuild(self):
        self.hold_avars()
        self.init_avars()

        super(AbstractAvar, self).unbuild()

        # TODO: cleanup junk connections that Maya didn't delete by itself?
    #
    # HACK: The following methods may not belong here and may need to be moved downward in the next refactoring.
    #

    @libPython.memoized
    def get_base_uv(self):
        pos = self.get_jnt_tm().translate

        fol_pos, fol_u, fol_v = libRigging.get_closest_point_on_surface(self.surface, pos)
        return fol_u, fol_v

    def get_jnt_tm(self):
        """
        :return: The deformer pivot transformation.
        """
        # TODO: What do we do with the rotation?
        tm = self.jnt.getMatrix(worldSpace=True)
        pos = self.jnt.getTranslation(space='world')
        return pymel.datatypes.Matrix(
            1, 0, 0, 0, 0, 1, 0, 0, 0, 0, 1, 0, pos.x, pos.y, pos.z, 1
        )

    def get_ctrl_tm(self):
        """
        :return: The ctrl transformation.
        """
        tm = self.jnt.getMatrix(worldSpace=True)

        # We always try to position the controller on the surface of the face.
        # The face is always looking at the positive Z axis.
        pos = tm.translate
        dir = pymel.datatypes.Point(0,0,1)
        result = self.rig.raycast_farthest(pos, dir)
        if result:
            tm.a30 = result.x
            tm.a31 = result.y
            tm.a32 = result.z

        return tm

    def validate(self):
        """
        Check if the module can be built with it's current configuration.
        Since AbstractAvar support having no influence at all (macro avars), we support having no inputs.
        :param rig: The Rig instance associated with the module.
        """
        super(AbstractAvar, self).validate(support_no_inputs=True)
        return True

    def create_surface(self, name='Surface'):
        """
        Create a simple rig to deform a nurbsSurface, allowing the rigger to easily provide
        a surface for the influence to slide on.
        :param rig: The Rig instance associated with the module.
        :param name: The suffix of the surface name to create.
        :return: A pymel.nodetypes.Transform instance of the created surface.
        """
        nomenclature = self.get_nomenclature_rig().copy()
        nomenclature.add_tokens(name)

        root = pymel.createNode('transform')
        pymel.addAttr(root, longName='bendUpp', k=True)
        pymel.addAttr(root, longName='bendLow', k=True)
        pymel.addAttr(root, longName='bendSide', k=True)

        # Create Guide
        plane_transform, plane_make = pymel.nurbsPlane(patchesU=4, patchesV=4)

        # Create Bends
        bend_side_deformer, bend_side_handle = pymel.nonLinear(plane_transform, type='bend')
        bend_upp_deformer, bend_upp_handle = pymel.nonLinear(plane_transform, type='bend')
        bend_low_deformer, bend_low_handle = pymel.nonLinear(plane_transform, type='bend')

        plane_transform.r.set(0,-90,0)
        bend_side_handle.r.set(90, 90, 0)
        bend_upp_handle.r.set(180, 90, 0)
        bend_low_handle.r.set(180, 90, 0)
        bend_upp_deformer.highBound.set(0)  # create pymel warning
        bend_low_deformer.lowBound.set(0)  # create pymel warning

        plane_transform.setParent(root)
        bend_side_handle.setParent(root)
        bend_upp_handle.setParent(root)
        bend_low_handle.setParent(root)

        pymel.connectAttr(root.bendSide, bend_side_deformer.curvature)
        pymel.connectAttr(root.bendUpp, bend_upp_deformer.curvature)
        pymel.connectAttr(root.bendLow, bend_low_deformer.curvature)

        # Rename all the things!
        root.rename(nomenclature.resolve('SurfaceGrp'))
        plane_transform.rename(nomenclature.resolve('Surface'))
        bend_upp_deformer.rename(nomenclature.resolve('UppBend'))
        bend_low_deformer.rename(nomenclature.resolve('LowBend'))
        bend_side_deformer.rename(nomenclature.resolve('SideBend'))
        bend_upp_handle.rename(nomenclature.resolve('UppBendHandle'))
        bend_low_handle.rename(nomenclature.resolve('LowBendHandle'))
        bend_side_handle.rename(nomenclature.resolve('SideBendHandle'))

        # Try to guess the desired position
        min_x = None
        max_x = None
        pos = pymel.datatypes.Vector()
        for jnt in self.jnts:
            pos += jnt.getTranslation(space='world')
            if min_x is None or pos.x < min_x:
                min_x = pos.x
            if max_x is None or pos.x > max_x:
                max_x = pos.x
        pos /= len(self.jnts)

        length_x = max_x-min_x
        root.setTranslation(pos)
        root.scaleX.set(length_x)
        root.scaleY.set(length_x*0.5)
        root.scaleZ.set(length_x)

        pymel.select(root)

        #self.input.append(plane_transform)

        return plane_transform

    def build(self, mult_u=1.0, mult_v=1.0, **kwargs):
        """
        Any FacePnt is controlled via "avars" (animation variables) in reference to "The Art of Moving Points".
        """

        super(AbstractAvar, self).build(**kwargs)

        self.add_avars(self.grp_rig)
        self.fetch_avars()

    def build_stack(self, stack, **kwargs):
        pass
        #raise NotImplementedError

    #
    # Ctrl connection
    #

    def need_flip_lr(self):
        """
        We might want to flip the lr Avar if they are on the right side.
        This ensure that if we move Avars from two sides in local, they correctly mirror each others.
        Note that we use the nomenclature to detect side to prevent precision errors.
        :param rig: A Rig instance.
        :return: True if the avar is at the right side. False if it is on the left or center.
        """
        nomenclature = self.get_nomenclature_anm()
        return nomenclature.side == self.rig.nomenclature.SIDE_R

    # todo: merge with .connect_ctrl
    def _connect_ctrl(self, ctrl, attr_ud=None, attr_lr=None, attr_fb=None, attr_yw=None, attr_pt=None, attr_rl=None):
        need_flip = self.need_flip_lr()

        if attr_ud:
            attr_inn_ud = ctrl.translateY
            libRigging.connectAttr_withBlendWeighted(attr_inn_ud, attr_ud)

        if attr_lr:
            attr_inn_lr = ctrl.translateX

            if need_flip:
                attr_inn_lr = libRigging.create_utility_node('multiplyDivide', input1X=attr_inn_lr, input2X=-1).outputX

            libRigging.connectAttr_withBlendWeighted(attr_inn_lr, attr_lr)

        if attr_fb:
            attr_inn_fb = ctrl.translateZ
            libRigging.connectAttr_withBlendWeighted(attr_inn_fb, attr_fb)

        if attr_yw:
            attr_inn_yw = ctrl.rotateY

            if need_flip:
                attr_inn_yw = libRigging.create_utility_node('multiplyDivide', input1X=attr_inn_yw, input2X=-1).outputX

            libRigging.connectAttr_withBlendWeighted(attr_inn_yw, attr_yw)

        if attr_pt:
            attr_inn_pt = ctrl.rotateX
            libRigging.connectAttr_withBlendWeighted(attr_inn_pt, attr_pt)

        if attr_rl:
            attr_inn_rl = ctrl.rotateZ

            if need_flip:
                attr_inn_rl = libRigging.create_utility_node('multiplyDivide', input1X=attr_inn_rl, input2X=-1).outputX

            libRigging.connectAttr_withBlendWeighted(attr_inn_rl, attr_rl)

    def connect_ctrl(self, ctrl, ud=True, fb=True, lr=True, yw=True, pt=True, rl=True):
        self._connect_ctrl(
            ctrl,
            attr_ud=self.attr_ud if ud else None,
            attr_lr=self.attr_lr if lr else None,
            attr_fb=self.attr_fb if fb else None,
            attr_yw=self.attr_yw if yw else None,
            attr_pt=self.attr_pt if pt else None,
            attr_rl=self.attr_rl if rl else None
        )

    def iter_ctrls(self):
        for ctrl in super(AbstractAvar, self).iter_ctrls():
            yield ctrl
        yield self.ctrl


class AvarSimple(AbstractAvar):
    """
    This represent a single deformer influence that is moved in space using avars.
    By default it come with a Deformer driven by a doritos setup.
    A doritos setup allow the controller to always be on the surface of the face.
    """
    _CLS_CTRL = CtrlFaceMicro

    def __init__(self, *args, **kwargs):
        super(AvarSimple, self).__init__(*args, **kwargs)

        self._stack = None
        self._grp_offset = None
        self._grp_parent = None

    def validate(self):
        super(AvarSimple, self).validate()

        # InteractiveCtrl need at least a skinned influence to bind itself to.
        if self.jnt and issubclass(self._CLS_CTRL, classCtrl.InteractiveCtrl):
            mesh = self.rig.get_farest_affected_mesh(self.jnt)
            if not mesh:
                raise Exception("Can't find mesh affected by {0}.".format(self.jnt))

    def build_stack(self, stack, mult_u=1.0, mult_v=1.0):
        """
        The dag stack is a stock of dagnode that act as additive deformer to controler the final position of
        the drived joint.
        """
        layer_pos = stack.append_layer('pos')
        pymel.connectAttr(self.attr_lr, layer_pos.tx)
        pymel.connectAttr(self.attr_ud, layer_pos.ty)
        pymel.connectAttr(self.attr_fb, layer_pos.tz)
        pymel.connectAttr(self.attr_yw, layer_pos.ry)
        pymel.connectAttr(self.attr_pt, layer_pos.rx)
        pymel.connectAttr(self.attr_rl, layer_pos.rz)

        return stack

    def build(self, constraint=True, create_ctrl=True, ctrl_size=None, create_doritos=True, callibrate_doritos=True, ctrl_tm=None, jnt_tm=None, obj_mesh=None,  follow_mesh=True, **kwargs):
        super(AvarSimple, self).build(create_grp_anm=create_ctrl, parent=False)

        nomenclature_anm = self.get_nomenclature_anm()
        nomenclature_rig = self.get_nomenclature_rig()

        # Resolve influence matrix
        if jnt_tm is None:
            jnt_tm = self.get_jnt_tm()
        jnt_pos = jnt_tm.translate

        # Resolve ctrl matrix
        # It can differ from the influence to prevent the controller to appear in the geometry.
        if ctrl_tm is None:
            ctrl_tm = self.get_ctrl_tm()
        doritos_pos = ctrl_tm.translate

        #
        # Build stack
        #
        dag_stack_name = nomenclature_rig.resolve('stack')
        stack = classNode.Node()
        stack.build(name=dag_stack_name)
        self._stack = stack

        # Create an offset layer that define the starting point of the Avar.
        # It is important that the offset is in this specific node since it will serve as
        # a reference to re-computer the base u and v parameter if the rigger change the
        # size of the surface when the system is build.
        grp_offset_name = nomenclature_rig.resolve('offset')
        self._grp_offset = pymel.createNode('transform', name=grp_offset_name)
        self._grp_offset.rename(grp_offset_name)
        self._grp_offset.setParent(self.grp_rig)
        #layer_offset.setMatrix(jnt_tm)

        # Create a parent layer for constraining.
        # Do not use dual constraint here since it can result in flipping issues.
        grp_parent_name = nomenclature_rig.resolve('parent')
        self._grp_parent = pymel.createNode('transform', name=grp_parent_name)
        self._grp_parent.setParent(self._grp_offset)
        self._grp_parent.rename(grp_parent_name)

        stack.setParent(self._grp_parent)

        # Move the grp_offset to it's desired position.
        self._grp_offset.setTranslation(jnt_pos)

        # The rest of the stack is built in another function.
        # This allow easier override by sub-classes.
        self.build_stack(stack)

        # We connect the joint before creating the controllers.
        # This allow our doritos to work out of the box and allow us to compute their sensibility automatically.
        if self.jnt and constraint:
            pymel.parentConstraint(stack.node, self.jnt, maintainOffset=True)

        #
        # Create a doritos setup for the avar
        #

        # Create the ctrl
        if create_ctrl:
            ctrl_name = nomenclature_anm.resolve()

            # Create a new ctrl instance if it was never initialized or if the ctrl type mismatch.
            # This can happen when rebuilding from an old generated version.
            # When this happen, we want to notify the user, we also want to at least preserve old shape if possible.
            if not isinstance(self.ctrl, self._CLS_CTRL):
                old_shapes = None
                if self.ctrl is not None:
                    self.warning("Unexpected ctrl type. Expected {0}, got {1}. Ctrl will be recreated.".format(
                        self._CLS_CTRL, type(self.ctrl)
                    ))
                    old_shapes = self.ctrl.shapes if hasattr(self.ctrl, 'shapes') else None

                self.ctrl = self._CLS_CTRL()

                if old_shapes:
                    self.ctrl.shapes = old_shapes

            # Hack: clean me!
            if isinstance(self.ctrl, classCtrl.InteractiveCtrl):
                # Resolve which object will the InteractiveCtrl track.
                # If we don't want to follow a particular geometry, we'll use the end of the stack.
                # Otherwise the influence will be used (to also resolve the geometry).
                # todo: it could be better to resolve the geometry ourself
                if not follow_mesh:
                    ref = stack.node
                else:
                    ref = self.jnt

                self.ctrl.build(
                    ref,
                    ref_tm=ctrl_tm,
                    name=ctrl_name,
                    size=ctrl_size,
                    obj_mesh=obj_mesh,
                    grp_rig=self.grp_rig,
                    flip_lr=self.need_flip_lr(),
                    follow_mesh=follow_mesh
                )
            else:
                self.ctrl.build(name=ctrl_name, size=ctrl_size)

            self.ctrl.setTranslation(doritos_pos)
            self.ctrl.setParent(self.grp_anm)

            # Connect ctrl to avars
            self.connect_ctrl(self.ctrl)

            '''
            # Calibrate ctrl
            # Hack: clean me!
            if isinstance(self.ctrl, classCtrl.InteractiveCtrl):
                if create_doritos and callibrate_doritos:
                    self.calibrate()
            '''

    def calibrate(self, **kwargs):
        """
        Apply micro movement on the doritos and analyse the reaction on the mesh.
        """
        if not self.ctrl:
            self.warning("Can't calibrate, found no ctrl for {0}".format(self))
            return False

        # Hack: clean me!
        if isinstance(self.ctrl, classCtrl.InteractiveCtrl):
            self.ctrl.calibrate(self, **kwargs)


class AvarFollicle(AvarSimple):
    """
    A deformation point on the face that move accordingly to nurbsSurface.
    """
    #_CLS_CTRL_MICRO = CtrlFaceMicro

    _ATTR_NAME_U_BASE = 'baseU'
    _ATTR_NAME_V_BASE = 'baseV'
    _ATTR_NAME_U = 'surfaceU'
    _ATTR_NAME_V = 'surfaceV'
    _ATTR_NAME_U_MULT = 'uMultiplier'
    _ATTR_NAME_V_MULT = 'vMultiplier'

    def __init__(self, *args, **kwargs):
        super(AvarFollicle, self).__init__(*args, **kwargs)

        self._attr_u_base = None
        self._attr_v_base = None
        self._attr_u_mult_inn = None
        self._attr_v_mult_inn = None
        #self.ctrl_micro = None

        # TODO: Move to build, we don't want 1000 member properties.
        self._attr_length_v = None
        self._attr_length_u = None

<<<<<<< HEAD
    def _get_follicle_relative_uv_attr(self, rig, mult_u=1.0, mult_v=1.0):
        """
        Resolve the relative parameterU and parameterV that will be sent to the follicles.
        :param rig: The parent rig.
        :return: A tuple containing two pymel.Attribute: the relative parameterU and relative parameterV.
        """
        # Apply custom multiplier
        attr_u = libRigging.create_utility_node(
            'multiplyDivide',
            input1X=self.attr_lr,
            input2X=self._attr_u_mult_inn
        ).outputX

        attr_v = libRigging.create_utility_node(
            'multiplyDivide',
            input1X=self.attr_ud,
            input2X=self._attr_v_mult_inn
        ).outputX

        return attr_u, attr_v

    def _get_follicle_absolute_uv_attr(self, rig, mult_u=1.0, mult_v=1.0):
        """
        Resolve the absolute parameterU and parameterV that will be sent to the follicles.
        :param rig: The parent rig.
        :param mult_u: Custom multiplier
        :param mult_v:
        :return: A tuple containing two pymel.Attribute: the absolute parameterU and relative parameterV.
        """
        # TODO: Move attribute definition outside this function.
        attr_u_inn = libAttr.addAttr(self.grp_rig, longName=self._ATTR_NAME_U)
        attr_v_inn = libAttr.addAttr(self.grp_rig, longName=self._ATTR_NAME_V)

        attr_u_relative, attr_v_relative = self._get_follicle_relative_uv_attr(rig, mult_u=mult_u, mult_v=mult_v)

        # Add base parameterU & parameterV
        attr_u_cur = libRigging.create_utility_node(
            'addDoubleLinear',
            input1=self._attr_u_base,
            input2=attr_u_relative
        ).output

        attr_v_cur = libRigging.create_utility_node(
            'addDoubleLinear',
            input1=self._attr_v_base,
            input2=attr_v_relative
        ).output

        # TODO: Move attribute connection outside of this function.
        pymel.connectAttr(attr_u_cur, attr_u_inn)
        pymel.connectAttr(attr_v_cur, attr_v_inn)

        return attr_u_inn, attr_v_inn

    def build_stack(self, rig, stack, mult_u=1.0, mult_v=1.0):
=======
    def build_stack(self, stack, mult_u=1.0, mult_v=1.0):
>>>>>>> 12da1f78
        """
        The dag stack is a chain of transform nodes daisy chained together that computer the final transformation of the influence.
        The decision of using transforms instead of multMatrix nodes is for clarity.
        Note also that because of it's parent (the offset node) the stack relative to the influence original translation.
        """
        # TODO: Maybe use sub-classing to differenciate when we need to use a surface or not.
        nomenclature_rig = self.get_nomenclature_rig()

        #
        # Create a simple setup that will extract the base U and V of the base influence using the stack parent. (the 'offset' node)
        #
        # Hack: We can't trust the local translate of the right corner of the lips since an 'OffsetNotFlip' parent is inserted. -_- #fixme
        # util_decompose = libRigging.create_utility_node('decomposeMatrix',
        #     inputMatrix=stack.getParent().matrix
        # )
        util = libRigging.create_utility_node('closestPointOnSurface',
            inPosition=self._grp_offset.t,  # Note: The first node of the stack is always the 'offset' node.
            inputSurface=self.surface.getShape().worldSpace
        )


        self._attr_u_base = libAttr.addAttr(self.grp_rig, longName=self._ATTR_NAME_U_BASE, defaultValue=util.parameterU.get())
        self._attr_v_base = libAttr.addAttr(self.grp_rig, longName=self._ATTR_NAME_V_BASE, defaultValue=util.parameterV.get())
        pymel.connectAttr(util.parameterU, self.grp_rig.attr(self._ATTR_NAME_U_BASE))
        pymel.connectAttr(util.parameterV, self.grp_rig.attr(self._ATTR_NAME_V_BASE))

        #
        # Create follicle setup
        # The setup is composed of two follicles.
        # One for the "bind pose" and one "driven" by the avars..
        # The delta between the "bind pose" and the "driven" follicles is then applied to the influence.
        #

        # Determine the follicle U and V on the reference nurbsSurface.
        # jnt_pos = self.jnt.getTranslation(space='world')
        # fol_pos, fol_u, fol_v = libRigging.get_closest_point_on_surface(self.surface, jnt_pos)
        base_u_val = self._attr_u_base.get()
        base_v_val = self._attr_v_base.get()

        # Resolve the length of each axis of the surface
        self._attr_length_u, self._attr_length_v, arcdimension_shape = libRigging.create_arclengthdimension_for_nurbsplane(self.surface)
        arcdimension_transform = arcdimension_shape.getParent()
        arcdimension_transform.rename(nomenclature_rig.resolve('arcdimension'))
        arcdimension_transform.setParent(self.grp_rig)

        #
        # Create two follicle.
        # - influenceFollicle: Affected by the ud and lr Avar
        # - bindPoseFollicle: A follicle that stay in place and keep track of the original position.
        # We'll then compute the delta of the position of the two follicles.
        # This allow us to move or resize the plane without affecting the built rig. (if the rig is in neutral pose)
        #
        offset_name = nomenclature_rig.resolve('bindPoseRef')
        obj_offset = pymel.createNode('transform', name=offset_name)
        obj_offset.setParent(self._grp_offset)

        fol_offset_name = nomenclature_rig.resolve('bindPoseFollicle')
        # fol_offset = libRigging.create_follicle(obj_offset, self.surface, name=fol_offset_name)
        fol_offset_shape = libRigging.create_follicle2(self.surface, u=base_u_val, v=base_v_val)
        fol_offset = fol_offset_shape.getParent()
        fol_offset.rename(fol_offset_name)
        pymel.parentConstraint(fol_offset, obj_offset, maintainOffset=False)
        fol_offset.setParent(self.grp_rig)

        # Create the influence follicle
        influence_name = nomenclature_rig.resolve('influenceRef')
        influence = pymel.createNode('transform', name=influence_name)
        influence.setParent(self._grp_offset)

        fol_influence_name = nomenclature_rig.resolve('influenceFollicle')
        fol_influence_shape = libRigging.create_follicle2(self.surface, u=base_u_val, v=base_v_val)
        fol_influence = fol_influence_shape.getParent()
        fol_influence.rename(fol_influence_name)
        pymel.parentConstraint(fol_influence, influence, maintainOffset=False)
        fol_influence.setParent(self.grp_rig)

        #
        # Extract the delta of the influence follicle and it's initial pose follicle
        #
        attr_localTM = libRigging.create_utility_node('multMatrix', matrixIn=[
            influence.worldMatrix,
            obj_offset.worldInverseMatrix
        ]).matrixSum

        # Since we are extracting the delta between the influence and the bindpose matrix, the rotation of the surface
        # is not taken in consideration wich make things less intuitive for the rigger.
        # So we'll add an adjustement matrix so the rotation of the surface is taken in consideration.
        util_decomposeTM_bindPose = libRigging.create_utility_node('decomposeMatrix',
                                                                   inputMatrix=obj_offset.worldMatrix
                                                                   )
        attr_translateTM = libRigging.create_utility_node('composeMatrix',
                                                          inputTranslate=util_decomposeTM_bindPose.outputTranslate
                                                          ).outputMatrix
        attr_translateTM_inv = libRigging.create_utility_node('inverseMatrix',
                                                              inputMatrix=attr_translateTM,
                                                              ).outputMatrix
        attr_rotateTM = libRigging.create_utility_node('multMatrix',
                                                       matrixIn=[obj_offset.worldMatrix, attr_translateTM_inv]
                                                       ).matrixSum
        attr_rotateTM_inv = libRigging.create_utility_node('inverseMatrix',
                                                           inputMatrix=attr_rotateTM
                                                           ).outputMatrix
        attr_finalTM = libRigging.create_utility_node('multMatrix',
                                                      matrixIn=[attr_rotateTM_inv,
                                                                attr_localTM,
                                                                attr_rotateTM]
                                                      ).matrixSum

        util_decomposeTM = libRigging.create_utility_node('decomposeMatrix',
                                                          inputMatrix=attr_finalTM
                                                          )

        #
        # Resolve the parameterU and parameterV
        #
        self._attr_u_mult_inn = libAttr.addAttr(self.grp_rig, longName=self._ATTR_NAME_U_MULT, defaultValue=self._AVAR_DEFAULT_MULTIPLIER_U)
        self._attr_v_mult_inn = libAttr.addAttr(self.grp_rig, longName=self._ATTR_NAME_V_MULT, defaultValue=self._AVAR_DEFAULT_MULTIPLIER_V)
        attr_u_inn, attr_v_inn = self._get_follicle_absolute_uv_attr(rig)

        #
        # Create the 1st (follicleLayer) that will contain the extracted position from the ud and lr Avar.
        #
        layer_follicle = stack.append_layer('follicleLayer')
        pymel.connectAttr(util_decomposeTM.outputTranslate, layer_follicle.translate)


        pymel.connectAttr(attr_u_inn, fol_influence.parameterU)
        pymel.connectAttr(attr_v_inn, fol_influence.parameterV)
        pymel.connectAttr(self._attr_u_base, fol_offset.parameterU)
        pymel.connectAttr(self._attr_v_base, fol_offset.parameterV)

        #
        # The second layer (oobLayer for out-of-bound) that allow the follicle to go outside it's original plane.
        # If the UD value is out the nurbsPlane UV range (0-1), ie 1.1, we'll want to still offset the follicle.
        # For that we'll compute a delta between a small increment (0.99 and 1.0) and multiply it.
        #
        nomenclature_rig = self.get_nomenclature_rig()
        oob_step_size = 0.001  # TODO: Expose a Maya attribute?

        fol_clamped_v_name = nomenclature_rig.resolve('influenceClampedV')
        fol_clamped_v_shape = libRigging.create_follicle2(self.surface, u=base_u_val, v=base_v_val)
        fol_clamped_v = fol_clamped_v_shape.getParent()
        fol_clamped_v.rename(fol_clamped_v_name)
        fol_clamped_v.setParent(self.grp_rig)

        fol_clamped_u_name = nomenclature_rig.resolve('influenceClampedU')
        fol_clamped_u_shape = libRigging.create_follicle2(self.surface, u=base_u_val, v=base_v_val)
        fol_clamped_u = fol_clamped_u_shape.getParent()
        fol_clamped_u.rename(fol_clamped_u_name)
        fol_clamped_u.setParent(self.grp_rig)

        # Clamp the values so they never fully reach 0 or 1 for U and V.
        util_clamp_uv = libRigging.create_utility_node('clamp',
                                                       inputR=attr_u_inn,
                                                       inputG=attr_v_inn,
                                                       minR=oob_step_size,
                                                       minG=oob_step_size,
                                                       maxR=1.0 - oob_step_size,
                                                       maxG=1.0 - oob_step_size)
        clamped_u = util_clamp_uv.outputR
        clamped_v = util_clamp_uv.outputG

        pymel.connectAttr(clamped_v, fol_clamped_v.parameterV)
        pymel.connectAttr(attr_u_inn, fol_clamped_v.parameterU)

        pymel.connectAttr(attr_v_inn, fol_clamped_u.parameterV)
        pymel.connectAttr(clamped_u, fol_clamped_u.parameterU)

        # Compute the direction to add for U and V if we are out-of-bound.
        dir_oob_u = libRigging.create_utility_node('plusMinusAverage',
                                                   operation=2,
                                                   input3D=[
                                                       fol_influence.translate,
                                                       fol_clamped_u.translate
                                                   ]).output3D
        dir_oob_v = libRigging.create_utility_node('plusMinusAverage',
                                                   operation=2,
                                                   input3D=[
                                                       fol_influence.translate,
                                                       fol_clamped_v.translate
                                                   ]).output3D

        # Compute the offset to add for U and V

        condition_oob_u_neg = libRigging.create_utility_node('condition',
                                                             operation=4,  # less than
                                                             firstTerm=attr_u_inn,
                                                             secondTerm=0.0,
                                                             colorIfTrueR=1.0,
                                                             colorIfFalseR=0.0,
                                                             ).outColorR
        condition_oob_u_pos = libRigging.create_utility_node('condition',  # greater than
                                                             operation=2,
                                                             firstTerm=attr_u_inn,
                                                             secondTerm=1.0,
                                                             colorIfTrueR=1.0,
                                                             colorIfFalseR=0.0,
                                                             ).outColorR
        condition_oob_v_neg = libRigging.create_utility_node('condition',
                                                             operation=4,  # less than
                                                             firstTerm=attr_v_inn,
                                                             secondTerm=0.0,
                                                             colorIfTrueR=1.0,
                                                             colorIfFalseR=0.0,
                                                             ).outColorR
        condition_oob_v_pos = libRigging.create_utility_node('condition',  # greater than
                                                             operation=2,
                                                             firstTerm=attr_v_inn,
                                                             secondTerm=1.0,
                                                             colorIfTrueR=1.0,
                                                             colorIfFalseR=0.0,
                                                             ).outColorR

        # Compute the amount of oob
        oob_val_u_pos = libRigging.create_utility_node('plusMinusAverage', operation=2,
                                                       input1D=[attr_u_inn, 1.0]).output1D
        oob_val_u_neg = libRigging.create_utility_node('multiplyDivide', input1X=attr_u_inn, input2X=-1.0).outputX
        oob_val_v_pos = libRigging.create_utility_node('plusMinusAverage', operation=2,
                                                       input1D=[attr_v_inn, 1.0]).output1D
        oob_val_v_neg = libRigging.create_utility_node('multiplyDivide', input1X=attr_v_inn, input2X=-1.0).outputX
        oob_val_u = libRigging.create_utility_node('condition', operation=0, firstTerm=condition_oob_u_pos,
                                                   secondTerm=1.0, colorIfTrueR=oob_val_u_pos,
                                                   colorIfFalseR=oob_val_u_neg).outColorR
        oob_val_v = libRigging.create_utility_node('condition', operation=0, firstTerm=condition_oob_v_pos,
                                                   secondTerm=1.0, colorIfTrueR=oob_val_v_pos,
                                                   colorIfFalseR=oob_val_v_neg).outColorR

        oob_amount_u = libRigging.create_utility_node('multiplyDivide', operation=2, input1X=oob_val_u,
                                                      input2X=oob_step_size).outputX
        oob_amount_v = libRigging.create_utility_node('multiplyDivide', operation=2, input1X=oob_val_v,
                                                      input2X=oob_step_size).outputX

        oob_offset_u = libRigging.create_utility_node('multiplyDivide', input1X=oob_amount_u, input1Y=oob_amount_u,
                                                      input1Z=oob_amount_u, input2=dir_oob_u).output
        oob_offset_v = libRigging.create_utility_node('multiplyDivide', input1X=oob_amount_v, input1Y=oob_amount_v,
                                                      input1Z=oob_amount_v, input2=dir_oob_v).output

        # Add the U out-of-bound-offset only if the U is between 0.0 and 1.0
        oob_u_condition_1 = condition_oob_u_neg
        oob_u_condition_2 = condition_oob_u_pos
        oob_u_condition_added = libRigging.create_utility_node('addDoubleLinear',
                                                               input1=oob_u_condition_1,
                                                               input2=oob_u_condition_2
                                                               ).output
        oob_u_condition_out = libRigging.create_utility_node('condition',
                                                             operation=0,  # equal
                                                             firstTerm=oob_u_condition_added,
                                                             secondTerm=1.0,
                                                             colorIfTrue=oob_offset_u,
                                                             colorIfFalse=[0, 0, 0]
                                                             ).outColor

        # Add the V out-of-bound-offset only if the V is between 0.0 and 1.0
        oob_v_condition_1 = condition_oob_v_neg
        oob_v_condition_2 = condition_oob_v_pos
        oob_v_condition_added = libRigging.create_utility_node('addDoubleLinear',
                                                               input1=oob_v_condition_1,
                                                               input2=oob_v_condition_2
                                                               ).output
        oob_v_condition_out = libRigging.create_utility_node('condition',
                                                             operation=0,  # equal
                                                             firstTerm=oob_v_condition_added,
                                                             secondTerm=1.0,
                                                             colorIfTrue=oob_offset_v,
                                                             colorIfFalse=[0, 0, 0]
                                                             ).outColor

        oob_offset = libRigging.create_utility_node('plusMinusAverage',
                                                    input3D=[oob_u_condition_out, oob_v_condition_out]).output3D

        layer_oob = stack.append_layer('oobLayer')
        pymel.connectAttr(oob_offset, layer_oob.t)

        #
        # Create the third layer that apply the translation provided by the fb Avar.
        #

        layer_fb = stack.append_layer('fbLayer')
        attr_get_fb = libRigging.create_utility_node('multiplyDivide',
                                                     input1X=self.attr_fb,
                                                     input2X=self._attr_length_u).outputX
        attr_get_fb_adjusted = libRigging.create_utility_node('multiplyDivide',
                                                              input1X=attr_get_fb,
                                                              input2X=0.1).outputX
        pymel.connectAttr(attr_get_fb_adjusted, layer_fb.translateZ)

        #
        # Create the 4th layer (folRot) that apply the rotation provided by the follicle controlled by the ud and lr Avar.
        # This is necessary since we don't want to rotation to affect the oobLayer and fbLayer.
        #
        layer_follicle_rot = stack.append_layer('folRot')
        pymel.connectAttr(util_decomposeTM.outputRotate, layer_follicle_rot.rotate)

        #
        # Create a 5th layer that apply the yw, pt, rl and Avar.
        #
        layer_rot = stack.append_layer('rotLayer')
        pymel.connectAttr(self.attr_yw, layer_rot.rotateY)
        pymel.connectAttr(self.attr_pt, layer_rot.rotateX)
        pymel.connectAttr(self.attr_rl, layer_rot.rotateZ)

        return stack


class AvarAim(AvarSimple):
    """
    A deformation point on the face that move accordingly to a specific node, usually a controller.
    """
    def __init__(self, *args, **kwargs):
        super(AvarAim, self).__init__(*args, **kwargs)
        self.target = None

    def build_stack(self, stack, aim_target=None, **kwargs):
        nomenclature_rig = self.get_nomenclature_rig()

        # Build an aim node in-place for performance
        # This separated node allow the joints to be driven by the avars.
        aim_grp_name = nomenclature_rig.resolve('lookgrp')
        aim_grp = pymel.createNode('transform', name=aim_grp_name)

        aim_node_name = nomenclature_rig.resolve('looknode')
        aim_node = pymel.createNode('transform', name=aim_node_name)
        aim_node.setParent(aim_grp)

        aim_target_name = nomenclature_rig.resolve('target')
        aim_target = pymel.createNode('transform', name=aim_target_name)


        aim_target.setParent(aim_grp)
        self.target = aim_target

        # Build an upnode for the eyes.
        # I'm not a fan of upnodes but in this case it's better to guessing the joint orient.
        aim_upnode_name = nomenclature_rig.resolve('upnode')

        aim_upnode = pymel.createNode('transform', name=aim_upnode_name)
        #
        aim_upnode.setParent(self.grp_rig)
        pymel.parentConstraint(aim_grp, aim_upnode, maintainOffset=True)


        pymel.aimConstraint(aim_target, aim_node,
                            maintainOffset=True,
                            aimVector=(0.0, 0.0, 1.0),
                            upVector=(0.0, 1.0, 0.0),
                            worldUpObject=aim_upnode,
                            worldUpType='object'
                            )

        # Position objects
        aim_grp.setParent(self._grp_offset)  # todo: add begin , end property
        aim_grp.t.set(0,0,0)
        aim_grp.r.set(0,0,0)
        jnt_tm = self.jnt.getMatrix(worldSpace=True)
        jnt_pos = jnt_tm.translate
        aim_upnode_pos = pymel.datatypes.Point(0,1,0) + jnt_pos
        aim_upnode.setTranslation(aim_upnode_pos, space='world')
        aim_target_pos = pymel.datatypes.Point(0,0,1) + jnt_pos
        aim_target.setTranslation(aim_target_pos, space='world')

        pymel.parentConstraint(aim_node, stack, maintainOffset=True)

        # Convert the rotation to avars to additional values can be added.
        util_decomposeMatrix = libRigging.create_utility_node('decomposeMatrix', inputMatrix=aim_node.matrix)
        libRigging.connectAttr_withBlendWeighted(util_decomposeMatrix.outputTranslateX, self.attr_lr)
        libRigging.connectAttr_withBlendWeighted(util_decomposeMatrix.outputTranslateY, self.attr_ud)
        libRigging.connectAttr_withBlendWeighted(util_decomposeMatrix.outputTranslateZ, self.attr_fb)
        libRigging.connectAttr_withBlendWeighted(util_decomposeMatrix.outputRotateY, self.attr_yw)
        libRigging.connectAttr_withBlendWeighted(util_decomposeMatrix.outputRotateX, self.attr_pt)
        libRigging.connectAttr_withBlendWeighted(util_decomposeMatrix.outputRotateZ, self.attr_rl)

    def build(self, create_ctrl=True, **kwargs):
        super(AvarAim, self).build(create_ctrl=create_ctrl, **kwargs)

        if create_ctrl:
            pymel.pointConstraint(self.ctrl, self.target, maintainOffset=False)

    def connect_ctrl(self, ctrl, **kwargs):
        pass  # Nothing need to be connected since there's an aimConstraint

    def unbuild(self):
        super(AvarAim, self).unbuild()
        self.target = None


class CtrlFaceMacroAll(CtrlFaceMacro):
    def __createNode__(self, width=4.5, height=1.2, **kwargs):
        return super(CtrlFaceMacroAll, self).__createNode__(width=width, height=height, **kwargs)<|MERGE_RESOLUTION|>--- conflicted
+++ resolved
@@ -590,11 +590,9 @@
         self._attr_length_v = None
         self._attr_length_u = None
 
-<<<<<<< HEAD
-    def _get_follicle_relative_uv_attr(self, rig, mult_u=1.0, mult_v=1.0):
+    def _get_follicle_relative_uv_attr(self, mult_u=1.0, mult_v=1.0):
         """
         Resolve the relative parameterU and parameterV that will be sent to the follicles.
-        :param rig: The parent rig.
         :return: A tuple containing two pymel.Attribute: the relative parameterU and relative parameterV.
         """
         # Apply custom multiplier
@@ -612,10 +610,9 @@
 
         return attr_u, attr_v
 
-    def _get_follicle_absolute_uv_attr(self, rig, mult_u=1.0, mult_v=1.0):
+    def _get_follicle_absolute_uv_attr(self, mult_u=1.0, mult_v=1.0):
         """
         Resolve the absolute parameterU and parameterV that will be sent to the follicles.
-        :param rig: The parent rig.
         :param mult_u: Custom multiplier
         :param mult_v:
         :return: A tuple containing two pymel.Attribute: the absolute parameterU and relative parameterV.
@@ -624,7 +621,7 @@
         attr_u_inn = libAttr.addAttr(self.grp_rig, longName=self._ATTR_NAME_U)
         attr_v_inn = libAttr.addAttr(self.grp_rig, longName=self._ATTR_NAME_V)
 
-        attr_u_relative, attr_v_relative = self._get_follicle_relative_uv_attr(rig, mult_u=mult_u, mult_v=mult_v)
+        attr_u_relative, attr_v_relative = self._get_follicle_relative_uv_attr(mult_u=mult_u, mult_v=mult_v)
 
         # Add base parameterU & parameterV
         attr_u_cur = libRigging.create_utility_node(
@@ -645,10 +642,7 @@
 
         return attr_u_inn, attr_v_inn
 
-    def build_stack(self, rig, stack, mult_u=1.0, mult_v=1.0):
-=======
     def build_stack(self, stack, mult_u=1.0, mult_v=1.0):
->>>>>>> 12da1f78
         """
         The dag stack is a chain of transform nodes daisy chained together that computer the final transformation of the influence.
         The decision of using transforms instead of multMatrix nodes is for clarity.
@@ -766,7 +760,7 @@
         #
         self._attr_u_mult_inn = libAttr.addAttr(self.grp_rig, longName=self._ATTR_NAME_U_MULT, defaultValue=self._AVAR_DEFAULT_MULTIPLIER_U)
         self._attr_v_mult_inn = libAttr.addAttr(self.grp_rig, longName=self._ATTR_NAME_V_MULT, defaultValue=self._AVAR_DEFAULT_MULTIPLIER_V)
-        attr_u_inn, attr_v_inn = self._get_follicle_absolute_uv_attr(rig)
+        attr_u_inn, attr_v_inn = self._get_follicle_absolute_uv_attr()
 
         #
         # Create the 1st (follicleLayer) that will contain the extracted position from the ud and lr Avar.
