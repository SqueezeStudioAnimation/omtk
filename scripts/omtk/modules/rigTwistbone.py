import pymel.core as pymel
from omtk.core.classModule import Module
from omtk.core.classNode import Node
from omtk.libs import libRigging
from omtk.libs import libSkinning
from omtk.modules.rigSplineIK import SplineIK
import re


class NonRollJoint(Node):

    def __init__(self, *args, **kwargs):
        super(NonRollJoint, self).__init__(*args, **kwargs)
        self.ikHandle = self.ikEffector = None

    """
    Used for quaternion extraction.
    """
    def build(self, *args, **kwargs):
        super(NonRollJoint, self).build(*args, **kwargs)

        pymel.select(clear=True)
        self.start = pymel.joint() # todo: really the best name ?
        pymel.rename(self.start, "Nonroll_Start_Jnt")
        self.end = pymel.joint() # todo: really the best name ?
        pymel.rename(self.end, "Nonroll_End_Jnt")
        self.end.setTranslation([1,0,0])
        pymel.makeIdentity((self.start, self.end), apply=True, r=True)

        self.ikHandle, self.ikEffector = pymel.ikHandle(
            solver='ikRPsolver',
            startJoint=self.start,
            endEffector=self.end)
        self.ikHandle.poleVectorX.set(0)
        self.ikHandle.poleVectorY.set(0)
        self.ikHandle.poleVectorZ.set(0)

        # Set Hierarchy
        self.start.setParent(self.node)
        self.ikHandle.setParent(self.node)


# Todo: Support more complex IK limbs (ex: 2 knees)
class Twistbone(Module):
    DEFAULT_NAME_USE_FIRST_INPUT = True

    def __init__(self, *args, **kwargs):
        self.ikCurve = None

        super(Twistbone, self).__init__(*args, **kwargs)

    def build(self, rig, orient_ik_ctrl=True, create_boxes=True, *args, **kwargs):
        if len(self.chain_jnt) < 2:
            raise Exception("Invalid input count. Expected 2, got {0}. {1}".format(len(self.chain_jnt), self.chain_jnt))

        super(Twistbone, self).build(rig, create_grp_anm=False, *args, **kwargs)

        nomenclature_rig = self.get_nomenclature_rig(rig)
        nomenclature_jnt = self.get_nomenclature_jnt(rig)

        jnt_s = self.chain_jnt[0]
        jnt_e = self.chain_jnt[1]

        # Create curve from input joints (we'll use maya splineIKEffector for our upnodes.
        num_steps = 2
        self.ikCurve = libRigging.create_nurbsCurve_from_joints(jnt_s, jnt_e, 2 if num_steps > 2 else 1)
        pymel.parentConstraint(jnt_s, self.ikCurve, maintainOffset=True)

        # Generate Subjoints if necessary
        if not self.subjnts:
            self.subjnts = libRigging.create_chain_between_objects(jnt_s, jnt_e, 3)

            #TODO : Use the nomeclature system to name the bones
            for i, sub_jnt in enumerate(self.subjnts):
                sub_jnt.segmentScaleCompensate.set(0) #Remove segment scale compensate
                #Right now, we take into consideration that the system will be named Side_SysName(Ex:Upperarm_Twist)
                jnt_name = nomenclature_jnt.resolve("twist{0:02d}".format(i))
                sub_jnt.rename(jnt_name)

        # Create splineIK
        #Do not connect the stretch to prevent scaling problem
        #TODO : If a stretch system exist on the input, we need to find a way to connect it to the twist system
        splineIK = SplineIK(self.subjnts +[self.ikCurve], name=self.name)
        splineIK.bStretch = False
        splineIK.build(rig, create_grp_anm=False, stretch=False)
        self.ikCurve.setParent(splineIK.grp_rig)

        nonroll_1 = NonRollJoint()
        nonroll_1.build()
        nonroll_1.rename(nomenclature_rig.resolve('nonroll_s'))
        jnt_s_parent = jnt_s.getParent()
        nonroll_1.setMatrix(jnt_s.getMatrix(worldSpace=True), worldSpace=True)
        if jnt_s_parent:
            pymel.parentConstraint(jnt_s_parent, nonroll_1.node, maintainOffset=True, skipTranslate=['x', 'y', 'z'])
            pymel.pointConstraint(jnt_s, nonroll_1.node)

        pymel.parentConstraint(jnt_s, nonroll_1.ikHandle, maintainOffset=True)

        nonroll_2 = NonRollJoint()
        nonroll_2.build()
        nonroll_2.rename(nomenclature_rig.resolve('nonroll_e'))

        nonroll_2.setMatrix(jnt_s.getMatrix(worldSpace=True), worldSpace=True)
        nonroll_2.setTranslation(jnt_e.getTranslation(space='world'), space='world')
        pymel.parentConstraint(jnt_s, nonroll_2.node, maintainOffset=True, skipTranslate=['x', 'y', 'z'])
        pymel.pointConstraint(jnt_e, nonroll_2.node)
        pymel.parentConstraint(jnt_e, nonroll_2.ikHandle, maintainOffset=True)

        twist_info = pymel.createNode('transform')
        twist_info.rename('twist_info')
        twist_info.setMatrix(nonroll_2.start.getMatrix(worldSpace=True), worldSpace=True)
        twist_info.setParent(nonroll_2.start)
        pymel.aimConstraint(nonroll_2.end, twist_info, worldUpType=2, worldUpObject=jnt_e)

        ref_end = pymel.createNode('transform')
        ref_end.rename('ref_end')
        ref_end.setMatrix(nonroll_2.getMatrix(worldSpace=True), worldSpace=True)
        ref_end.setParent(nonroll_2.node)
        pymel.connectAttr(twist_info.rotate, ref_end.rotate)

        # Create the upnodes
        upnode_s = pymel.createNode('transform', name='upnode_s')
        upnode_s.setMatrix(jnt_s.getMatrix(worldSpace=True))
        upnode_e = pymel.createNode('transform', name='upnode_e')
        upnode_e.setMatrix(jnt_s.getMatrix(worldSpace=True), worldSpace=True)
        upnode_e.setTranslation(jnt_e.getTranslation(space='world'), space='world')

        pymel.parentConstraint(nonroll_1.start, upnode_s)
        pymel.parentConstraint(ref_end, upnode_e)

        # Cleanup
        nonroll_1.setParent(self.grp_rig)
        nonroll_2.setParent(self.grp_rig)
        upnode_s.setParent(self.grp_rig)
        upnode_e.setParent(self.grp_rig)
        splineIK.grp_rig.setParent(self.grp_rig)

        # Configure splineIK upnodes parameters
        splineIK.ikHandle.dTwistControlEnable.set(1)
        splineIK.ikHandle.dWorldUpType.set(4) # Object Rotation Up (Start End)
        #TODO : Find a better way to define the foward axis than the side string
        if nomenclature_rig.get_side() == 'r':
            splineIK.ikHandle.dForwardAxis.set(1)
            #splineIK.ikHandle.dWorldUpAxis.set(1)
        pymel.connectAttr(upnode_s.xformMatrix, splineIK.ikHandle.dWorldUpMatrix)
        pymel.connectAttr(upnode_e.xformMatrix, splineIK.ikHandle.dWorldUpMatrixEnd)

        #Compute the Stretch
        attr_stretch_raw = libRigging.create_stretch_node_between_2_bones(jnt_s, jnt_e, self.grp_rig.globalScale)

        #for subjnt in self.subjnts[1:]:
        pymel.connectAttr(attr_stretch_raw, self.subjnts[0].scaleX)

        #Connect global scale
        pymel.connectAttr(self.grp_rig.globalScale, self.grp_rig.scaleX)
        pymel.connectAttr(self.grp_rig.globalScale, self.grp_rig.scaleY)
        pymel.connectAttr(self.grp_rig.globalScale, self.grp_rig.scaleZ)

        # Unparent the twistbones so they squash correctly, even in a Game-Engine scenario.
        if self.subjnts[0].getParent() != self.chain_jnt.start:
            self.subjnts[0].setParent(self.chain_jnt.start)

        skin_deformers = self.get_skinClusters_from_inputs()

        for skin_deformer in skin_deformers:
            # Ensure the source joint is in the skinCluster influences
            influenceObjects = skin_deformer.influenceObjects()
            if self.chain_jnt.start not in influenceObjects:
                continue

            # Add new joints as influence.
            for subjnt in self.subjnts:
                skin_deformer.addInfluence(subjnt, lockWeights=True, weight=0.0)
                subjnt.lockInfluenceWeights.set(False)

        # TODO : Automatically skin the twistbones
<<<<<<< HEAD
        for mesh in rig.get_farest_affected_mesh():
            print("Assign skin weights on {0}.".format(mesh.name()))
=======
        for mesh in self.get_farest_affected_mesh():
            print("{1} --> Assign skin weights on {0}.".format(mesh.name(), self.name))
>>>>>>> cc2db268
            libSkinning.transfer_weights_from_segments(mesh, self.chain_jnt.start, self.subjnts)


        '''
        # Bonus: Give the twistbones a killer look
        if create_boxes:
            for i in range(len(self.subjnts)-1):
                jnt_inn = self.subjnts[i]
                jnt_out = self.subjnts[i+1]
                libRigging.create_jnt_box(jnt_inn, jnt_out)
        '''

    def get_skinClusters_from_inputs(self):
        skinClusters = set()
        for jnt in self.chain_jnt:
            for hist in jnt.listHistory(future=True):
                if isinstance(hist, pymel.nodetypes.SkinCluster):
                    skinClusters.add(hist)
        return skinClusters

    '''
    def get_farest_affected_meshes(self, rig):
        results = set()
        for jnt in self.jnts:
            mesh = rig.get_farest_affected_mesh(jnt)
            results.add(mesh)
        return results
    '''

    def unbuild(self, delete=True):
        '''
        # Remove twistbones skin
        for mesh in self.get_farest_affected_mesh():
            libSkinning.transfer_weights(mesh, self.subjnts, self.jnt)
        '''

        super(Twistbone, self).unbuild()

        self.start = None
        self.end = None

        '''
        # Remove twistbones
        if delete:
            pymel.delete(list(self.subjnts))  # TODO: fix PyNodeChain
            self.subjnts = None
        '''<|MERGE_RESOLUTION|>--- conflicted
+++ resolved
@@ -174,13 +174,8 @@
                 subjnt.lockInfluenceWeights.set(False)
 
         # TODO : Automatically skin the twistbones
-<<<<<<< HEAD
         for mesh in rig.get_farest_affected_mesh():
-            print("Assign skin weights on {0}.".format(mesh.name()))
-=======
-        for mesh in self.get_farest_affected_mesh():
             print("{1} --> Assign skin weights on {0}.".format(mesh.name(), self.name))
->>>>>>> cc2db268
             libSkinning.transfer_weights_from_segments(mesh, self.chain_jnt.start, self.subjnts)
 
 
