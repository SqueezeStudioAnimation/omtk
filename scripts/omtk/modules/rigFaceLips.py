import math

import pymel.core as pymel

from omtk.libs import libRigging
from omtk.libs import libPython
from omtk.libs import libAttr
from omtk.libs import libFormula
from omtk.modules import rigFaceAvar
from omtk.modules import rigFaceAvarGrps
from omtk.core.classNode import Node

class CtrlLipsUpp(rigFaceAvarGrps.CtrlFaceUpp):
    pass


class CtrlLipsLow(rigFaceAvarGrps.CtrlFaceLow):
    pass


class SplitterNode(Node):
    """
    A splitter is a node network that take take the parameterV that is normally sent through the follicles and
    split it between two destination: the follicles and the jaw ref constraint.
    The more the jaw is opened, the more we'll transfer to the jaw ref before sending to the follicle.
    This is mainly used to ensure that any lip movement created by the jaw is canceled when the
    animator try to correct the lips and the jaw is open. Otherwise since the jaw space and the surface space

    To compute the displacement caused by the was, we'll usethe circumference around the jaw pivot.
    This create an 'approximation' that might be wrong if some translation also occur in the jaw.
    todo: test with corrective jaw translation
    """
    def __init__(self):
        super(SplitterNode, self).__init__()  # useless
        self.attr_inn_jaw_pt = None
        self.attr_inn_jaw_radius = None
        self.attr_inn_surface_v = None
        self.attr_inn_surface_range_v = None
        self.attr_inn_jaw_default_ratio = None
        self.attr_out_surface_v = None
        self.attr_out_jaw_ratio = None

    def build(self, nomenclature_rig, **kwargs):
        super(SplitterNode, self).build(**kwargs)

        #
        # Create inn and out attributes.
        #
        grp_splitter_inn = pymel.createNode(
            'network',
            name=nomenclature_rig.resolve('udSplitterInn')
        )

        # The jaw opening amount in degree.
        self.attr_inn_jaw_pt = libAttr.addAttr(grp_splitter_inn, 'innJawOpen')

        # The relative uv coordinates normally sent to the follicles.
        # Note that this value is expected to change at the output of the SplitterNode (see outSurfaceU and outSurfaceV)
        self.attr_inn_surface_u = libAttr.addAttr(grp_splitter_inn, 'innSurfaceU')
        self.attr_inn_surface_v = libAttr.addAttr(grp_splitter_inn, 'innSurfaceV')

        # Use this switch to disable completely the splitter.
        self.attr_inn_bypass = libAttr.addAttr(grp_splitter_inn, 'innBypassAmount')

        # The arc length in world space of the surface controlling the follicles.
        self.attr_inn_surface_range_v = libAttr.addAttr(grp_splitter_inn, 'innSurfaceRangeV')  # How many degree does take the jaw to create 1 unit of surface deformation? (ex: 20)

        # How much inn percent is the lips following the jaw by default.
        # Note that this value is expected to change at the output of the SplitterNode (see attr_out_jaw_ratio)
        self.attr_inn_jaw_default_ratio = libAttr.addAttr(grp_splitter_inn, 'jawDefaultRatio')

        # The radius of the influence circle normally resolved by using the distance between the jaw and the avar as radius.
        self.attr_inn_jaw_radius = libAttr.addAttr(grp_splitter_inn, 'jawRadius')

        grp_splitter_out = pymel.createNode(
            'network',
            name=nomenclature_rig.resolve('udSplitterOut')
        )

        self.attr_out_surface_u = libAttr.addAttr(grp_splitter_out, 'outSurfaceU')
        self.attr_out_surface_v = libAttr.addAttr(grp_splitter_out, 'outSurfaceV')
        self.attr_out_jaw_ratio = libAttr.addAttr(grp_splitter_out, 'outJawRatio')  # How much percent this influence follow the jaw after cancellation.

        #
        # Connect inn and out network nodes so they can easily be found from the SplitterNode.
        #
        attr_inn = libAttr.addAttr(grp_splitter_inn, longName='inn', attributeType='message')
        attr_out = libAttr.addAttr(grp_splitter_out, longName='out', attributeType='message')
        pymel.connectAttr(self.node.message, attr_inn)
        pymel.connectAttr(self.node.message, attr_out)

        #
        # Create node networks
        # Step 1: Get the jaw displacement in uv space (parameterV only).
        #

        attr_jaw_circumference = libRigging.create_utility_node(
            'multiplyDivide',
            name=nomenclature_rig.resolve('getJawCircumference'),
            input1X=self.attr_inn_jaw_radius,
            input2X=(math.pi * 2.0)
        ).outputX

        attr_jaw_open_circle_ratio = libRigging.create_utility_node(
            'multiplyDivide',
            name=nomenclature_rig.resolve('getJawOpenCircleRatio'),
            operation=2,  # divide
            input1X=self.attr_inn_jaw_pt,
            input2X=360.0
        ).outputX

        attr_jaw_active_circumference = libRigging.create_utility_node(
            'multiplyDivide',
            name=nomenclature_rig.resolve('getJawActiveCircumference'),
            input1X=attr_jaw_circumference,
            input2X=attr_jaw_open_circle_ratio
        ).outputX

        # We need this adjustment since we cheat the influence of the avar with the plane uvs.
        # see AvarFollicle._get_follicle_relative_uv_attr for more information.
        # attr_jaw_radius_demi = libRigging.create_utility_node(
        #     'multiplyDivide',
        #     name=nomenclature_rig.resolve('getJawRangeVRange'),
        #     input1X=self.attr_inn_surface_range_v,
        #     input2X=2.0
        # ).outputX

        attr_jaw_v_range = libRigging.create_utility_node(
            'multiplyDivide',
            name=nomenclature_rig.resolve('getActiveJawRangeInSurfaceSpace'),
            operation=2,  # divide
            input1X=attr_jaw_active_circumference,
            input2X=self.attr_inn_surface_range_v
        ).outputX

        #
        # Step 2: Resolve attr_out_jaw_ratio
        #

        # Convert attr_jaw_default_ratio in uv space.
        attr_jaw_default_ratio_v = libRigging.create_utility_node(
            'multiplyDivide',
            name=nomenclature_rig.resolve('getJawDefaultRatioUvSpace'),
            input1X=self.attr_inn_jaw_default_ratio,
            input2X=attr_jaw_v_range
        ).outputX

        attr_jaw_uv_pos = libRigging.create_utility_node(
            'plusMinusAverage',
            name=nomenclature_rig.resolve('getCurrentJawUvPos'),
            operation=2,  # substraction
            input1D=(attr_jaw_default_ratio_v, self.attr_inn_surface_v)
        ).output1D

        attr_jaw_ratio_out = libRigging.create_utility_node(
            'multiplyDivide',
            name=nomenclature_rig.resolve('getJawRatioOut'),
            operation=2,  # division
            input1X=attr_jaw_uv_pos,
            input2X=attr_jaw_v_range
        ).outputX

        attr_jaw_ratio_out_limited = libRigging.create_utility_node(
            'clamp',
            name=nomenclature_rig.resolve('getLimitedJawRatioOut'),
            inputR=attr_jaw_ratio_out,
            minR=0.0,
            maxR=1.0
        ).outputR

        # Prevent division by zero
        attr_jaw_ratio_out_limited_safe = libRigging.create_utility_node(
            'condition',
            name=nomenclature_rig.resolve('getSafeJawRatioOut'),
            operation=1,  # not equal
            firstTerm=self.attr_inn_jaw_pt,
            secondTerm=0,
            colorIfTrueR=attr_jaw_ratio_out_limited,
            colorIfFalseR=self.attr_inn_jaw_default_ratio
        ).outColorR

        #
        # Step 3: Resolve attr_out_surface_u & attr_out_surface_v
        #

        attr_inn_jaw_default_ratio_inv = libRigging.create_utility_node(
            'reverse',
            name=nomenclature_rig.resolve('getJawDefaultRatioInv'),
            inputX=self.attr_inn_jaw_default_ratio
        ).outputX

        util_jaw_uv_default_ratio = libRigging.create_utility_node(
            'multiplyDivide',
            name=nomenclature_rig.resolve('getJawDefaultRatioUvSpace'),
            input1X=self.attr_inn_jaw_default_ratio,
            input1Y=attr_inn_jaw_default_ratio_inv,
            input2X=attr_jaw_v_range,
            input2Y=attr_jaw_v_range
        )
        attr_jaw_uv_default_ratio = util_jaw_uv_default_ratio.outputX
        attr_jaw_uv_default_ratio_inv = util_jaw_uv_default_ratio.outputY

        attr_jaw_uv_limit_max = libRigging.create_utility_node(
            'plusMinusAverage',
            name=nomenclature_rig.resolve('getJawSurfaceLimitMax'),
            operation=2,  # substract
            input1D=(attr_jaw_v_range, attr_jaw_uv_default_ratio_inv)
        ).output1D

        attr_jaw_uv_limit_min = libRigging.create_utility_node(
            'plusMinusAverage',
            name=nomenclature_rig.resolve('getJawSurfaceLimitMin'),
            operation=2,  # substract
            input1D=(attr_jaw_uv_default_ratio, attr_jaw_v_range)
        ).output1D

        attr_jaw_cancel_range = libRigging.create_utility_node(
            'clamp',
            name=nomenclature_rig.resolve('getJawCancelRange'),
            inputR=self.attr_inn_surface_v,
            minR=attr_jaw_uv_limit_min,
            maxR=attr_jaw_uv_limit_max
        ).outputR

        attr_out_surface_v_cancelled = libRigging.create_utility_node(
            'plusMinusAverage',
            name=nomenclature_rig.resolve('getCanceledUv'),
            operation=2,  # substraction
            input1D=(self.attr_inn_surface_v, attr_jaw_cancel_range)
        ).output1D

        #
        # Connect output attributes
        #
        attr_inn_bypass_inv = libRigging.create_utility_node(
            'reverse',
            name=nomenclature_rig.resolve('getBypassInv'),
            inputX=self.attr_inn_bypass
        ).outputX

        # Connect output jaw_ratio
        attr_output_jaw_ratio = libRigging.create_utility_node(
            'blendWeighted',
            input=(attr_jaw_ratio_out_limited_safe, self.attr_inn_jaw_default_ratio),
            weight=(attr_inn_bypass_inv, self.attr_inn_bypass)
        ).output
        pymel.connectAttr(attr_output_jaw_ratio, self.attr_out_jaw_ratio)

        # Connect output surface u
        pymel.connectAttr(self.attr_inn_surface_u, self.attr_out_surface_u)

        # Connect output surface_v
        attr_output_surface_v = libRigging.create_utility_node(
            'blendWeighted',
            input=(attr_out_surface_v_cancelled, self.attr_inn_surface_v),
            weight=(attr_inn_bypass_inv, self.attr_inn_bypass)
        ).output
        pymel.connectAttr(attr_output_surface_v, self.attr_out_surface_v)


class FaceLipsAvar(rigFaceAvar.AvarFollicle):
    def __init__(self, *args, **kwargs):
        super(FaceLipsAvar, self).__init__(*args, **kwargs)

        # Define how many percent is the avar following the jaw. (ex: 0.5)
        self._attr_inn_jaw_ratio_default = None

        # Define how many degree create the same deformation as the full surface V.

        # Define the length
        
        # Define the length of worldspace length of the surface v arc.
        self._attr_surface_length_v = None

        self._attr_inn_jaw_pt = None

        # Allow the rigger to completely bypass the splitter node influence.
        self._attr_bypass_splitter = None

        self._jaw_ref = None

    def build_stack(self, rig, stack, **kwargs):
        nomenclature_rig = self.get_nomenclature_rig(rig)
        jnt_head = rig.get_head_jnt()
        jnt_jaw = rig.get_jaw_jnt()

        #
        # Create additional attributes to control the jaw layer
        #

        libAttr.addAttr_separator(self.grp_rig, 'jawLayer')
        self._attr_inn_jaw_ratio_default = libAttr.addAttr(
            self.grp_rig,
            'jawRatioDefault',
            defaultValue=0.5,
            hasMinValue=True,
            hasMaxValue=True,
            minValue=0,
            maxValue=1,
            k=True
        )
        self._attr_bypass_splitter = libAttr.addAttr(
            self.grp_rig,
            'jawSplitterBypass',
            defaultValue=0.0,
            hasMinValue=True,
            hasMaxValue=True,
            minValue=0,
            maxValue=1,
            k=True
        )

        #
        # Create reference objects used for calculations.
        #

        # Create a reference node that follow the head
        self._target_head = pymel.createNode(
            'transform',
            name=nomenclature_rig.resolve('innHead'),
            parent=self.grp_rig
        )
        self._target_head.setTranslation(jnt_head.getTranslation(space='world'))
        pymel.parentConstraint(jnt_head, self._target_head, maintainOffset=True)
        pymel.scaleConstraint(jnt_head, self._target_head, maintainOffset=True)

        # Create a reference node that follow the jaw initial position
        jaw_pos = jnt_jaw.getTranslation(space='world')
        self._target_jaw_bindpose = pymel.createNode(
            'transform',
            name=nomenclature_rig.resolve('innJawBindPose'),
            parent=self.grp_rig
        )
        self._target_jaw_bindpose.setTranslation(jaw_pos)

        # Create a reference node that follow the jaw
        self._target_jaw = pymel.createNode(
            'transform',
            name=nomenclature_rig.resolve('innJaw'),
            parent=self._target_jaw_bindpose
        )
        self._target_jaw.t.set(0,0,0)
        pymel.parentConstraint(jnt_jaw, self._target_jaw, maintainOffset=True)
        pymel.scaleConstraint(jnt_jaw, self._target_jaw, maintainOffset=True)

        # Create a node that contain the out jaw influence.
        # Note that the out jaw influence can be modified by the splitter node.
        grp_parent_pos = self._grp_parent.getTranslation(space='world')  # grp_offset is always in world coordinates
        self._jaw_ref = pymel.createNode(
            'transform',
            name=nomenclature_rig.resolve('outJawInfluence'),
            parent=self.grp_rig
        )
        self._jaw_ref.t.set(grp_parent_pos)
        pymel.parentConstraint(self._target_jaw, self._jaw_ref, maintainOffset=True)

        # Extract jaw influence
        attr_delta_tm = libRigging.create_utility_node('multMatrix', matrixIn=[
            self._jaw_ref.worldMatrix,
            self._grp_parent.worldInverseMatrix
        ]).matrixSum

        util_extract_jaw = libRigging.create_utility_node(
            'decomposeMatrix',
            name=nomenclature_rig.resolve('getJawRotation'),
            inputMatrix=attr_delta_tm
        )

        super(FaceLipsAvar, self).build_stack(rig, stack, **kwargs)

        #
        # Create jaw influence layer
        # Create a reference object to extract the jaw displacement.
        #

        # Add the jaw influence as a new stack layer.
        layer_jaw_r = stack.prepend_layer(name='jawRotate')
        layer_jaw_t = stack.prepend_layer(name='jawTranslate')

        pymel.connectAttr(util_extract_jaw.outputTranslate, layer_jaw_t.t)
        pymel.connectAttr(util_extract_jaw.outputRotate, layer_jaw_r.r)

    def _get_follicle_relative_uv_attr(self, rig, **kwargs):
        nomenclature_rig = self.get_nomenclature_rig(rig)

        attr_u, attr_v = super(FaceLipsAvar, self)._get_follicle_relative_uv_attr(rig, **kwargs)

        #
        # Create and connect Splitter Node
        #
        splitter = SplitterNode()
        splitter.build(
            nomenclature_rig,
            name=nomenclature_rig.resolve('splitter')
        )
        splitter.setParent(self.grp_rig)

        # Resolve the radius of the jaw influence. Used by the splitter.
        attr_jaw_radius = libRigging.create_utility_node(
            'distanceBetween',
            name=nomenclature_rig.resolve('getJawRadius'),
            point1=self._grp_offset.translate,
            point2=self._target_jaw_bindpose.translate
        ).distance

        # Resolve the jaw pitch. Used by the splitter.
        attr_jaw_pitch = libRigging.create_utility_node(
            'decomposeMatrix',
            name=nomenclature_rig.resolve('getJawPitch'),
            inputMatrix=libRigging.create_utility_node(
                'multMatrix',
                name=nomenclature_rig.resolve('extractJawPitch'),
                matrixIn=(
                    self._target_jaw.worldMatrix,
                    self._grp_parent.worldInverseMatrix
                )
            ).matrixSum
        ).outputRotateX

        # Connect the splitter inputs
        pymel.connectAttr(attr_u, splitter.attr_inn_surface_u)
        pymel.connectAttr(attr_v, splitter.attr_inn_surface_v)
        pymel.connectAttr(self._attr_inn_jaw_ratio_default, splitter.attr_inn_jaw_default_ratio)
        pymel.connectAttr(self._attr_length_v, splitter.attr_inn_surface_range_v)
        pymel.connectAttr(attr_jaw_radius, splitter.attr_inn_jaw_radius)
        pymel.connectAttr(attr_jaw_pitch, splitter.attr_inn_jaw_pt)
        pymel.connectAttr(self._attr_bypass_splitter, splitter.attr_inn_bypass)

        attr_u = splitter.attr_out_surface_u
        attr_v = splitter.attr_out_surface_v

        # Create constraint to controller the jaw reference
        attr_jaw_ratio = splitter.attr_out_jaw_ratio
        attr_jaw_ratio_inv = libRigging.create_utility_node('reverse', inputX=attr_jaw_ratio).outputX

        constraint_pr = pymel.parentConstraint(self._target_head, self._target_jaw, self._jaw_ref, maintainOffset=True)
        constraint_s = pymel.scaleConstraint(self._target_head, self._target_jaw, self._jaw_ref)
        weight_pr_head, weight_pr_jaw = constraint_pr.getWeightAliasList()
        weight_s_head, weight_s_jaw = constraint_s.getWeightAliasList()

        # Connect splitter outputs
        pymel.connectAttr(attr_jaw_ratio_inv, weight_pr_jaw)
        pymel.connectAttr(attr_jaw_ratio_inv, weight_s_jaw)
        pymel.connectAttr(attr_jaw_ratio, weight_pr_head)
        pymel.connectAttr(attr_jaw_ratio, weight_s_head)

        return attr_u, attr_v


class FaceLips(rigFaceAvarGrps.AvarGrpAreaOnSurface):
    """
    Lips have the same behavior than an AvarGrpUppLow.
    However the lip curl is also connected between the macro avars and the micro avars.

    """
    _CLS_AVAR = FaceLipsAvar
    IS_SIDE_SPECIFIC = False
    SHOW_IN_UI = True
    _CLS_CTRL_UPP = CtrlLipsUpp
    _CLS_CTRL_LOW = CtrlLipsLow

    def validate(self):
        """
        If we are using the preDeform flag, we will need to validate that we can find the Jaw influence!
        """
        super(FaceLips, self).validate()

        if not self.preDeform:
            if self.rig.get_jaw_jnt(strict=False) is None:
                raise Exception("Can't resolve jaw. Please create a Jaw module.")

    def get_avars_corners(self):
        # todo: move upper?
        fnFilter = lambda avar: 'corner' in avar.name.lower()
        result = filter(fnFilter, self.avars)

        if self.avar_l:
            result.append(self.avar_l)
        if self.avar_r:
            result.append(self.avar_r)

        return result

    def get_module_name(self):
        return 'Lip'

    def connect_macro_avar(self, avar_macro, avar_micros):
        for avar_micro in avar_micros:
            libRigging.connectAttr_withLinearDrivenKeys(avar_macro.attr_ud, avar_micro.attr_ud)
            libRigging.connectAttr_withLinearDrivenKeys(avar_macro.attr_lr, avar_micro.attr_lr)
            libRigging.connectAttr_withLinearDrivenKeys(avar_macro.attr_fb, avar_micro.attr_fb)
            libRigging.connectAttr_withLinearDrivenKeys(avar_macro.attr_pt, avar_micro.attr_pt)

            # Add default FB avars to 'fake' a better lip curl pivot.
            # see: Art of Moving Points page 146
            libRigging.connectAttr_withLinearDrivenKeys(avar_macro.attr_pt, avar_micro.attr_ud, kv=[0.01, 0.0, -0.01])
            libRigging.connectAttr_withLinearDrivenKeys(avar_macro.attr_pt, avar_micro.attr_fb, kv=[0.01, 0.0, -0.01])

    def _build_avar_macro_horizontal(self, avar_parent, avar_middle, avar_children, cls_ctrl, connect_ud=False, connect_lr=True, connect_fb=False):
        self._build_avar_macro(cls_ctrl, avar_parent)

        pos_s = avar_middle.jnt.getTranslation(space='world')
        pos_e = avar_parent.jnt.getTranslation(space='world')

        for avar_child in avar_children:
            # We don't want to connect the middle Avar.
            if avar_child == avar_middle:
                continue

            pos = avar_child.jnt.getTranslation(space='world')

            # Compute the ratio between the middle and the corner.
            # ex: In the lips, we want the lips to stretch when the corner are taken appart.
            ratio = (pos.x - pos_s.x) / (pos_e.x - pos_s.x)
            ratio = max(0, ratio)
            ratio = min(ratio, 1)

            if connect_ud:
                libRigging.connectAttr_withLinearDrivenKeys(avar_parent.attr_ud, avar_child.attr_ud)
            if connect_lr:
                libRigging.connectAttr_withLinearDrivenKeys(avar_parent.attr_lr, avar_child.attr_lr,  kv=(-ratio,0.0,ratio))
            if connect_fb:
                libRigging.connectAttr_withLinearDrivenKeys(avar_parent.attr_fb, avar_child.attr_fb)

    def _build_avar_macro_l(self):
        # Create left avar if necessary
        ref = self.get_jnt_l_mid()
        if self.create_macro_horizontal and ref:
            if not self.avar_l:
                self.avar_l = self.create_avar_macro_left(self._CLS_CTRL_LFT, ref)
            self._build_avar_macro_horizontal(self.avar_l, self.get_avar_mid(), self.get_avars_l(), self._CLS_CTRL_LFT, connect_lr=True, connect_ud=False, connect_fb=False)

            # Connect the corner other avars
            avar_l_corner = self.get_avar_l_corner()
            if avar_l_corner:
                libRigging.connectAttr_withLinearDrivenKeys(self.avar_l.attr_ud, avar_l_corner.attr_ud)
                libRigging.connectAttr_withLinearDrivenKeys(self.avar_l.attr_fb, avar_l_corner.attr_fb)

    def _build_avar_macro_r(self):# Create right avar if necessary
        ref = self.get_jnt_r_mid()
        if self.create_macro_horizontal and ref:
            # Create l ctrl
            if not self.avar_r:
                self.avar_r = self.create_avar_macro_right(self._CLS_CTRL_RGT, ref)
            self._build_avar_macro_horizontal(self.avar_r, self.get_avar_mid(), self.get_avars_r(), self._CLS_CTRL_RGT, connect_lr=True, connect_ud=False, connect_fb=False)

            avar_r_corner = self.get_avar_r_corner()
            if avar_r_corner:
                libRigging.connectAttr_withLinearDrivenKeys(self.avar_r.attr_ud, avar_r_corner.attr_ud)
                libRigging.connectAttr_withLinearDrivenKeys(self.avar_r.attr_fb, avar_r_corner.attr_fb)

    @libPython.memoized
    def _get_mouth_width(self):
        min_x = max_x = 0
        for avar in self.get_avars_corners():
            x = avar._grp_offset.tx.get()
            min_x = min(min_x, x)
            max_x = max(max_x, x)
        return min_x, max_x

    def build(self, calibrate=True, use_football_interpolation=False, **kwargs):
        """


        :param calibrate:
        :param use_football_interpolation: If True, the resolved influence of the jaw on
        each lips avar will give a 'football' shape. It is False by default since we take
        in consideration that the weightmaps follow the 'Art of Moving Points' theory and
        already result in a football shape if they are uniformly translated.
        :param kwargs:
        :return:
        """
        super(FaceLips, self).build(calibrate=False, **kwargs)

        if not self.preDeform:
            # Resolve the head influence
            jnt_head = self.parent
            if not jnt_head:
                self.error("Failed parenting avars, no head influence found!")
                return

            jnt_jaw = self.rig.get_jaw_jnt()
            if not jnt_jaw:
                self.error("Failed parenting avars, no jaw influence found!")
                return

            nomenclature_rig = self.get_nomenclature_rig()

            # Note #2: A common target for the head
            target_head_name = nomenclature_rig.resolve('targetHead')
            target_head = pymel.createNode('transform', name=target_head_name)
            target_head.setTranslation(jnt_head.getTranslation(space='world'))
            target_head.setParent(self.grp_rig)
            pymel.parentConstraint(jnt_head, target_head, maintainOffset=True)
            pymel.scaleConstraint(jnt_head, target_head, maintainOffset=True)

            # Note #3: A common target for the jaw
            target_jaw_name = nomenclature_rig.resolve('targetJaw')
            target_jaw = pymel.createNode('transform', name=target_jaw_name)
            target_jaw.setTranslation(jnt_jaw.getTranslation(space='world'))
            target_jaw.setParent(self.grp_rig)
            pymel.parentConstraint(jnt_jaw, target_jaw, maintainOffset=True)
            pymel.scaleConstraint(jnt_jaw, target_jaw, maintainOffset=True)

            attr_bypass = libAttr.addAttr(self.grp_rig, 'bypassSplitter')


            # For each avars, create an extractor node and extract the delta from the bind pose.
            # We'll then feed this into the stack layers.
            # This will apply jaw deformation to the rig.

            # Moving the lips when they are influenced by the jaw is a hard task.
            # This is because the jaw introduce movement in 'jaw' space while the
            # standard avars introduce movement in 'surface' space.
            # This mean that if we try to affect a deformation occuring in 'jaw' space
            # with the 'surface' space (ex: moving the lips corners up when the jaw is open)
            # this will not result in perfect results.

            # To prevent this situation, taking in consideration that there's a one on one correlation
            # between the lips and jaw deformation (ex: the football shape created by the jaw at 1.0
            # is the same as if upp and low lips are set at 0.5 each), we'll always use the jaw space
            # before using the lips space.


            min_x, max_x = self._get_mouth_width()
            mouth_width = max_x - min_x

            def connect_avar(avar, ratio):
                avar._attr_inn_jaw_ratio_default.set(ratio)
                #pymel.connectAttr(self._attr_inn_jaw_range, avar._attr_inn_jaw_range)
                #pymel.connectAttr(self._attr_length_v, avar._attr_inn_jaw_range)

            for avar in self.get_avars_corners():
                connect_avar(avar, 0.5)

            for avar in self.get_avars_upp():
                if use_football_interpolation:
                    avar_pos_x = avar._grp_offset.tx.get()
                    ratio = abs(avar_pos_x - min_x / mouth_width)
                    ratio = max(min(ratio, 1.0), 0.0)  # keep ratio in range
                    ratio = libRigging.interp_football(ratio)  # apply football shape
                else:
                    ratio = 0.0

                connect_avar(avar, ratio)

            for avar in self.get_avars_low():
                if use_football_interpolation:
                    avar_pos_x = avar._grp_offset.tx.get()
                    ratio = abs(avar_pos_x - min_x / mouth_width)
                    ratio = max(min(ratio, 1.0), 0.0)  # keep ratio in range
                    ratio = 1.0 - libRigging.interp_football(ratio)  # apply football shape
                else:
                    ratio = 1.0

<<<<<<< HEAD
                connect_avar(avar, ratio)

        # Calibration is done manually since we need to setup the jaw influence.
        if calibrate:
            self.calibrate()

    def calibrate(self, **kwargs):
        # todo: automatically calibrate the jawRange...
        #val = libRigging.calibrate_attr_using_translation(self._attr_inn_jaw_range, self.jnt, step_size=0.5)
        #print "CALIBRATION RESULT: " + str(val)

        super(FaceLips, self).calibrate(**kwargs)
=======
def register_plugin():
    return FaceLips
>>>>>>> 96a75e00
<|MERGE_RESOLUTION|>--- conflicted
+++ resolved
@@ -653,20 +653,5 @@
                 else:
                     ratio = 1.0
 
-<<<<<<< HEAD
-                connect_avar(avar, ratio)
-
-        # Calibration is done manually since we need to setup the jaw influence.
-        if calibrate:
-            self.calibrate()
-
-    def calibrate(self, **kwargs):
-        # todo: automatically calibrate the jawRange...
-        #val = libRigging.calibrate_attr_using_translation(self._attr_inn_jaw_range, self.jnt, step_size=0.5)
-        #print "CALIBRATION RESULT: " + str(val)
-
-        super(FaceLips, self).calibrate(**kwargs)
-=======
 def register_plugin():
-    return FaceLips
->>>>>>> 96a75e00
+    return FaceLips