--- conflicted
+++ resolved
@@ -558,11 +558,10 @@
             max_x = max(max_x, x)
         return min_x, max_x
 
-<<<<<<< HEAD
-    def build(self, rig, calibrate=True, use_football_interpolation=False, **kwargs):
+    def build(self, calibrate=True, use_football_interpolation=False, **kwargs):
         """
 
-        :param rig:
+
         :param calibrate:
         :param use_football_interpolation: If True, the resolved influence of the jaw on
         each lips avar will give a 'football' shape. It is False by default since we take
@@ -571,57 +570,7 @@
         :param kwargs:
         :return:
         """
-        super(FaceLips, self).build(rig, calibrate=False, **kwargs)
-=======
-    def _create_extractor(self, avar, default_ratio, target_head, target_jaw):
-        """
-        Create an attribute on the avar grp_rig to contain the ratio.
-        Note that this ratio is preserved when un-building/building.
-        """
-        attr_ratio = libAttr.addAttr(avar.grp_rig, longName='influenceJaw')
-        attr_ratio.showInChannelBox(True)
-        attr_ratio.set(default_ratio)  # TODO: Define the ratio
-        attr_ratio_inv = libRigging.create_utility_node('plusMinusAverage', operation=2, input1D=[1.0, attr_ratio]).output1D
-
-        nomenclature_rig = avar.get_nomenclature_rig()
-        grp_parent = avar._grp_parent
-        grp_parent_pos = grp_parent.getTranslation(space='world')  # grp_offset is always in world coordinates
-
-        grp_ref_name = nomenclature_rig.resolve('jawRef' + avar.name)
-        grp_ref = pymel.createNode('transform', name=grp_ref_name)
-        grp_ref.t.set(grp_parent_pos)
-        grp_ref.setParent(avar.grp_rig)
-
-        # Create constraints
-        constraint_pr = pymel.parentConstraint(target_head, target_jaw, grp_ref, maintainOffset=True)
-        constraint_s = pymel.scaleConstraint(target_head, target_jaw, grp_ref)
-        weight_pr_head, weight_pr_jaw = constraint_pr.getWeightAliasList()
-        weight_s_head, weight_s_jaw = constraint_s.getWeightAliasList()
-        pymel.connectAttr(attr_ratio, weight_pr_jaw)
-        pymel.connectAttr(attr_ratio, weight_s_jaw)
-        pymel.connectAttr(attr_ratio_inv, weight_pr_head)
-        pymel.connectAttr(attr_ratio_inv, weight_s_head)
-
-        # Extract deformation delta
-        attr_delta_tm = libRigging.create_utility_node('multMatrix', matrixIn=[
-            grp_ref.worldMatrix,
-            grp_parent.worldInverseMatrix
-        ]).matrixSum
-
-        util_delta_decompose = libRigging.create_utility_node('decomposeMatrix', inputMatrix=attr_delta_tm)
-
-        # Connect to the stack
-        # Note that we want the
-        stack = avar._stack
-        layer_jaw_r = stack.prepend_layer(name='jawRotate')
-        layer_jaw_t = stack.prepend_layer(name='jawTranslate')
-
-        pymel.connectAttr(util_delta_decompose.outputTranslate, layer_jaw_t.t)
-        pymel.connectAttr(util_delta_decompose.outputRotate, layer_jaw_r.r)
-
-    def build(self, **kwargs):
-        super(FaceLips, self).build(**kwargs)
->>>>>>> 12da1f78
+        super(FaceLips, self).build(calibrate=False, **kwargs)
 
         if not self.preDeform:
             # Resolve the head influence
@@ -682,7 +631,6 @@
                 #pymel.connectAttr(self._attr_length_v, avar._attr_inn_jaw_range)
 
             for avar in self.get_avars_corners():
-<<<<<<< HEAD
                 connect_avar(avar, 0.5)
 
             for avar in self.get_avars_upp():
@@ -709,28 +657,11 @@
 
         # Calibration is done manually since we need to setup the jaw influence.
         if calibrate:
-            self.calibrate(rig)
-
-    def calibrate(self, rig, **kwargs):
+            self.calibrate()
+
+    def calibrate(self, **kwargs):
         # todo: automatically calibrate the jawRange...
         #val = libRigging.calibrate_attr_using_translation(self._attr_inn_jaw_range, self.jnt, step_size=0.5)
         #print "CALIBRATION RESULT: " + str(val)
 
-        super(FaceLips, self).calibrate(rig, **kwargs)
-=======
-                self._create_extractor(avar, 0.5, target_head, target_jaw)
-
-            for avar in self.get_avars_upp():
-                avar_pos_x = avar._grp_offset.tx.get()
-                ratio = abs(avar_pos_x / mouth_width)
-                ratio = max(min(ratio, 1.0), 0.0)  # keep ratio in range
-                ratio = 1.0 - libRigging.interp_football(ratio)  # apply football shape
-                self._create_extractor(avar, ratio, target_head, target_jaw)
-
-            for avar in self.get_avars_low():
-                avar_pos_x = avar._grp_offset.tx.get()
-                ratio = abs(avar_pos_x / mouth_width)
-                ratio = max(min(ratio, 1.0), 0.0)  # keep ratio in range
-                ratio = libRigging.interp_football(ratio)  # apply football shape
-                self._create_extractor(avar, ratio, target_head, target_jaw)
->>>>>>> 12da1f78
+        super(FaceLips, self).calibrate(**kwargs)