--- conflicted
+++ resolved
@@ -28,16 +28,15 @@
         self._follicles = []
         self.ribbon_chain_grp = None
 
-    def create_ctrls(self, rig, ctrls=None, no_extremity=False, constraint_rot=True, **kwargs):
+    def create_ctrls(self, ctrls=None, no_extremity=False, constraint_rot=True, **kwargs):
         """
         This function can be used to create controllers on the ribbon joints.
-        :param rig: The rig instance that dictate parameters
         :param no_extremity: Tell if we want extremity ctrls
         :param constraint_rot: Tell if we constraint the bones on the controllers
         :return: nothing
         """
         ctrls = ctrls if ctrls else self.ctrls
-        nomenclature_anm = self.get_nomenclature_anm(rig)
+        nomenclature_anm = self.get_nomenclature_anm()
         real_index = 0
         for i, jnt in enumerate(self._ribbon_jnts):
             if no_extremity and i == 0 or i == (len(self._ribbon_jnts) - 1):
@@ -48,7 +47,7 @@
             if not isinstance(ctrl, CtrlRibbon):
                 ctrl = CtrlRibbon()
                 ctrls.append(ctrl) # Only add the ctrl if it's created
-            ctrl.build(rig, name=ctrl_name, **kwargs)
+            ctrl.build(name=ctrl_name, **kwargs)
             ctrl.setMatrix(jnt.getMatrix(worldSpace=True), worldSpace=True)
             ctrl.setParent(self.grp_anm)
 
@@ -64,19 +63,17 @@
 
         return ctrls
 
-    def attach_to_plane(self, rig, constraint_rot=True):
+    def attach_to_plane(self, constraint_rot=True):
         """
         Create follicle attached to the place for each input joint
-        :param rig: The rig that dictate parameters
         :param constraint_rot: Are the joints will be constraint in rotation on the follicle
         :return: Nothing
         """
-        nomenclature_rig = self.get_nomenclature_rig(rig)
+        nomenclature_rig = self.get_nomenclature_rig()
         fol_v = 0.5  # Always in the center
 
         #split_value = 1.0 / (len(self.chain_jnt) - 1)
 
-<<<<<<< HEAD
         for i, jnt in enumerate(self.chain_jnt):
             #fol_u = split_value * i
             # TODO: Validate that we don't need to inverse the rotation separately.
@@ -93,21 +90,12 @@
 
             self._follicles.append(fol)
 
-    def build(self, rig, no_subdiv=False, num_ctrl = None, degree=3, create_ctrl=True, constraint=False, rot_fol=True, *args, **kwargs):
-        super(Ribbon, self).build(rig, create_grp_anm=create_ctrl, *args, **kwargs)
-        if num_ctrl is not None:
-            self.num_ctrl = num_ctrl
-
-        nomenclature_rig = self.get_nomenclature_rig(rig)
-=======
-    def build(self, num_subdiv = 5, num_ctrl = None, degree=3, create_ctrl=True, constraint=False, rot_fol=False, *args, **kwargs):
+    def build(self, no_subdiv=False, num_ctrl = None, degree=3, create_ctrl=True, constraint=False, rot_fol=True, *args, **kwargs):
         super(Ribbon, self).build(create_grp_anm=create_ctrl, *args, **kwargs)
         if num_ctrl is not None:
             self.num_ctrl = num_ctrl
 
-        nomenclature_anm = self.get_nomenclature_anm()
         nomenclature_rig = self.get_nomenclature_rig()
->>>>>>> 12da1f78
 
         # Create the plane and align it with the selected bones
         plane_tran = next((input for input in self.input if libPymel.isinstance_of_shape(input, pymel.nodetypes.NurbsSurface)), None)
@@ -126,7 +114,7 @@
         self._ribbon_shape = plane_tran.getShape()
 
         # Create the follicule needed for the system on the skinned bones
-        self.attach_to_plane(rig, rot_fol)
+        self.attach_to_plane(rot_fol)
         # TODO : Support aim constraint for bones instead of follicle rotation?
 
         # Apply the skin on the plane and rename follicle from djRivet
@@ -164,24 +152,7 @@
 
         # Create the ctrls that will drive the joints that will drive the ribbon.
         if create_ctrl:
-<<<<<<< HEAD
-            self.ctrls = self.create_ctrls(self, rig, **kwargs)
-=======
-            self.ctrls = []
-            for i, jnt in enumerate(self._ribbon_jnts):
-                ctrl_name = nomenclature_anm.resolve('fk' + str(i+1).zfill(2))
-                ctrl = CtrlRibbon(name=ctrl_name)
-                ctrl.build(self.rig)  # todo: remove rig dependency
-                ctrl.setMatrix(jnt.getMatrix(worldSpace=True))
-                ctrl.setParent(self.grp_anm)
-
-                pymel.parentConstraint(ctrl, jnt)
-                pymel.connectAttr(ctrl.scaleX, jnt.scaleX)
-                pymel.connectAttr(ctrl.scaleY, jnt.scaleY)
-                pymel.connectAttr(ctrl.scaleZ, jnt.scaleZ)
-
-                self.ctrls.append(ctrl)
->>>>>>> 12da1f78
+            self.ctrls = self.create_ctrls(self, **kwargs)
 
             # Global uniform scale support
             self.globalScale.connect(self.ribbon_chain_grp.scaleX)
