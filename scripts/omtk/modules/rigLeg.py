--- conflicted
+++ resolved
@@ -24,14 +24,9 @@
     """
     Inherit of the base CtrlIkSwivel to add a new spaceswitch target
     """
-<<<<<<< HEAD
     def get_spaceswitch_targets(self, module, *args, **kwargs):
-        targets, target_names = super(CtrlIkQuadSwivel, self).get_spaceswitch_targets(module, *args, **kwargs)
-=======
-    def get_spaceswitch_targets(self, rig, module, *args, **kwargs):
         targets, target_names, indexes = super(CtrlIkQuadSwivel, self).\
-            get_spaceswitch_targets(rig, module, *args, **kwargs)
->>>>>>> bab2b175
+            get_spaceswitch_targets(module, *args, **kwargs)
 
         # Prevent crash when creating the first swivel from the base Ik class
         if module.quad_swivel_sw:
@@ -653,16 +648,13 @@
             for source, target in zip(self._chain_quad_ik, self.chain):
                 pymel.parentConstraint(source, target)
 
-<<<<<<< HEAD
-    def unbuild(self):
-=======
         #self.setup_spaceswitch_objects(rig)
 
     '''
     TODO - Remove this after confirmation that ctrl space switch target is fine on self.chain[1] instead of an object
     constrained on self._chain_quad_ik[1]
-    def setup_spaceswitch_objects(self, rig):
-        super(LegIkQuad, self).setup_spaceswitch_objects(rig)
+    def setup_spaceswitch_objects(self):
+        super(LegIkQuad, self).setup_spaceswitch_objects()
 
         # Create Space switch targets objects
         if self.quad_swivel_sw is None or not libPymel.is_valid_PyNode(self.quad_swivel_sw):
@@ -673,8 +665,7 @@
         pymel.parentConstraint(self._chain_quad_ik[1], self.quad_swivel_sw)
     '''
 
-    def unbuild(self, rig):
->>>>>>> bab2b175
+    def unbuild(self):
         self._chain_quad_ik = None
         self._ik_handle_quad = None
         self.quad_swivel_distance = None
