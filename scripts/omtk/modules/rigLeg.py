import pymel.core as pymel
import logging
from maya import cmds
from maya import mel

from omtk.libs import libAttr
from omtk.libs import libCtrlShapes
from omtk.libs import libRigging
from omtk.modules import rigIK
from omtk.modules import rigLimb
from omtk.modules.rigIK import IK

log = logging.getLogger('omtk')


class CtrlIkLeg(rigIK.CtrlIk):
    """
    Inherit of base CtrlIk to create a specific box shaped controller
    """
    def __createNode__(self, refs=None, geometries=None, *args, **kwargs):
        return libCtrlShapes.create_shape_box_feet(refs, geometries, *args, **kwargs)

class CtrlIkQuadSwivel(rigIK.CtrlIkSwivel):
    """
    Inherit of the base CtrlIkSwivel to add a new spaceswitch target
    """
    def get_spaceswitch_targets(self, module, *args, **kwargs):
        targets, target_names = super(CtrlIkQuadSwivel, self).get_spaceswitch_targets(module, *args, **kwargs)

        #Prevent crash when creating the first swivel from the base Ik class
        if module._chain_quad_ik:
            targets.append(module._chain_ik[1])
            target_names.append("Calf")

        return targets, target_names

class LegIk(IK):
    """
    Create an IK chain with an embeded footroll.
    Two modes are supported:
    1) leg_upp, leg_low, leg_foot, leg_toes, leg_tip (classical setup)
    2) leg_upp, leg_low, leg_foot, leg_heel, leg_toes, leg_tip (advanced setup)
    Setup #2 is more usefull if the character have shoes.
    This allow us to ensure the foot stay fixed when the 'Ankle Side' attribute is used.
    """
    _CLASS_CTRL_IK = CtrlIkLeg
    SHOW_IN_UI = False

    BACK_ROTX_LONGNAME = 'rollBack'
    BACK_ROTX_NICENAME = 'Back Roll'
    BACK_ROTY_LONGNAME = 'backTwist'
    BACK_ROTY_NICENAME = 'Back Twist'

    HEEL_ROTY_LONGNAME = 'footTwist'
    HEEL_ROTY_NICENAME = 'Heel Twist'

    ANKLE_ROTX_LONGNAME = 'rollAnkle'
    ANKLE_ROTX_NICENAME = 'Ankle Roll'
    ANKLE_ROTZ_LONGNAME = 'heelSpin'
    ANKLE_ROTZ_NICENAME = 'Ankle Side'

    TOES_ROTY_LONGNAME = 'toesTwist'
    TOES_ROTY_NICENAME = 'Toes Twist'

    TOESFK_ROTX_LONGNAME = 'toeWiggle'
    TOESFK_ROTX_NICENAME = 'Toe Wiggle'

    FRONT_ROTX_LONGNAME = 'rollFront'
    FRONT_ROTX_NICENAME = 'Front Roll'
    FRONT_ROTY_LONGNAME = 'frontTwist'
    FRONT_ROTY_NICENAME = 'Front Twist'

    """
    A standard footroll that remember it's pivot when building/unbuilding.
    """

    def __init__(self, *args, **kwargs):
        super(LegIk, self).__init__(*args, **kwargs)

        self.pivot_foot_heel = None
        self.pivot_toes_heel = None
        self.pivot_toes_ankle = None
        self.pivot_foot_front = None
        self.pivot_foot_back = None
        self.pivot_foot_inn = None
        self.pivot_foot_out = None
        self.pivot_foot_ankle = None
        self.pivot_foot_toes_fk = None

        self.pivot_foot_heel_pos = None
        self.pivot_toes_heel_pos = None
        self.pivot_toes_ankle_pos = None
        self.pivot_foot_front_pos = None
        self.pivot_foot_back_pos = None
        self.pivot_foot_inn_pos = None
        self.pivot_foot_out_pos = None

    def _get_reference_plane(self):
        """
        When holding/fetching the footroll pivots, we do not want to use their worldSpace transforms.
        :return: The reference worldSpace matrix to use when holding/fetching pivot positions.
        """
        jnts = self.input[self.iCtrlIndex:]
        pos_s = jnts[0].getTranslation(space='world')
        pos_e = jnts[-1].getTranslation(space='world')

        # We take in account that the foot is always flat on the floor.
        axis_y = pymel.datatypes.Vector(0,1,0)
        axis_z = pos_e - pos_s
        axis_z.y = 0
        axis_z.normalize()
        axis_x = axis_y.cross(axis_z)
        axis_x.normalize()

        pos = pymel.datatypes.Point(self.chain_jnt[self.iCtrlIndex].getTranslation(space='world'))
        tm = pymel.datatypes.Matrix(
            axis_x.x, axis_x.y, axis_x.z, 0,
            axis_y.x, axis_y.y, axis_y.z, 0,
            axis_z.x, axis_z.y, axis_z.z, 0,
            pos.x, pos.y, pos.z, 1
        )
        return tm

    def _get_recommended_pivot_heelfloor(self, pos_foot):
        """
        :param pos_foot: The position of the foot jnt
        :return: The position of the heel pivot
        """
        result = pymel.datatypes.Point(pos_foot)
        result.y = 0
        return result

    def _get_recommended_pivot_front(self, geometries, tm_ref, tm_ref_dir, pos_toes, pos_tip):
        """
        Determine recommended position using ray-cast from the toes.
        If the ray-cast fail, use the last joint position.
        return: The recommended position as a world pymel.datatypes.Vector
        """
        dir = pymel.datatypes.Point(0, 0, 1) * tm_ref_dir
        pos = libRigging.ray_cast_farthest(pos_toes, dir, geometries)
        if not pos:
            cmds.warning("Can't automatically solve FootRoll front pivot, using last joint as reference.")
            pos = pos_tip
        else:
            # Compare our result with the last joint position and take the longuest.
            pos.z = max(pos.z, pos_tip.z)

        # Ensure we are aligned with the reference matrix.
        pos_relative = pos * tm_ref.inverse()
        pos_relative.x = 0
        pos_relative.y = 0
        pos = pos_relative * tm_ref
        pos.y = 0

        #HACK : Ensure that the point is size 3 and not 4
        return pymel.datatypes.Point(pos.x,pos.y,pos.z)

    def _get_recommended_pivot_back(self, geometries, tm_ref, tm_ref_dir, pos_toes):
        """
        Determine recommended position using ray-cast from the toes.
        If the ray-cast fail, use the toes position.
        return: The recommended position as a world pymel.datatypes.Vector
        """
        dir = pymel.datatypes.Point(0,0,-1) * tm_ref_dir
        pos = libRigging.ray_cast_farthest(pos_toes, dir, geometries)
        if not pos:
            cmds.warning("Can't automatically solve FootRoll back pivot.")
            pos = pos_toes

        # Ensure we are aligned with the reference matrix.
        pos_relative = pos * tm_ref.inverse()
        pos_relative.x = 0
        pos_relative.y = 0
        pos = pos_relative * tm_ref
        pos.y = 0

        #HACK : Ensure that the point is size 3 and not 4
        return pymel.datatypes.Point(pos.x,pos.y,pos.z)

    def _get_recommended_pivot_bank(self, geometries, tm_ref, tm_ref_dir, pos_toes, direction=1):
        """
        Determine recommended position using ray-cast from the toes.
        TODO: If the ray-case fail, use a specified default value.
        return: The recommended position as a world pymel.datatypes.Vector
        """
        # Sanity check, ensure that at least one point is in the bounds of geometries.
        # This can prevent rays from being fired from outside a geometry.
        # TODO: Make it more robust.
        filtered_geometries = []
        for geometry in geometries:
            xmin, ymin, zmin, xmax, ymax, zmax = cmds.exactWorldBoundingBox(geometry.__melobject__())
            bound = pymel.datatypes.BoundingBox((xmin, ymin, zmin), (xmax, ymax, zmax))
            if bound.contains(pos_toes):
                filtered_geometries.append(geometry)

        dir = pymel.datatypes.Point(direction, 0, 0) * tm_ref_dir
        pos = libRigging.ray_cast_nearest(pos_toes, dir, filtered_geometries)
        if not pos:
            cmds.warning("Can't automatically solve FootRoll bank inn pivot.")
            pos = pos_toes

        pos.y = 0

        return pos

    def build(self, attr_holder=None, constraint_handle=False, setup_softik=True, **kwargs):
        """
        Build the LegIk system
        :param rig: The rig instance used to dictate certain parameters
        :param attr_holder: The attribute holder object for all the footroll params
        :param kwargs: More kwargs pass to the superclass
        :return: Nothing
        """
        # Compute ctrl_ik orientation
        # Hack: Bypass pymel bug (see https://github.com/LumaPictures/pymel/issues/355)
        ctrl_ik_orientation = pymel.datatypes.TransformationMatrix(self._get_reference_plane()).rotate

        super(LegIk, self).build(ctrl_ik_orientation=ctrl_ik_orientation, constraint_handle=constraint_handle, setup_softik=setup_softik, **kwargs)

        nomenclature_rig = self.get_nomenclature_rig()

        jnts = self._chain_ik[self.iCtrlIndex:]
        num_jnts = len(jnts)
        if num_jnts == 4:
            jnt_foot, jnt_heel, jnt_toes, jnt_tip = jnts
        elif num_jnts == 3:
            jnt_foot, jnt_toes, jnt_tip = jnts
            jnt_heel = None
        else:
            raise Exception("Unexpected number of joints after the limb. Expected 3 or 4, got {0}".format(num_jnts))

        # Create FootRoll (chain?)
        pos_foot = pymel.datatypes.Point(jnt_foot.getTranslation(space='world'))
        pos_heel = pymel.datatypes.Point(jnt_heel.getTranslation(space='world')) if jnt_heel else None
        pos_toes = pymel.datatypes.Point(jnt_toes.getTranslation(space='world'))
        pos_tip = pymel.datatypes.Point(jnt_tip.getTranslation(space='world'))

        # Resolve pivot locations
        tm_ref = self._get_reference_plane()
        tm_ref_dir = pymel.datatypes.Matrix(  # Used to compute raycast directions
            tm_ref.a00, tm_ref.a01, tm_ref.a02, tm_ref.a03,
            tm_ref.a10, tm_ref.a11, tm_ref.a12, tm_ref.a13,
            tm_ref.a20, tm_ref.a21, tm_ref.a22, tm_ref.a23,
            0, 0, 0, 1
        )

        #
        # Resolve pivot positions
        #
        geometries = self.rig.get_meshes()

        # Resolve pivot inn
        if self.pivot_foot_inn_pos:
            pos_pivot_inn = pymel.datatypes.Point(self.pivot_foot_inn_pos) * tm_ref
        else:
            pos_pivot_inn = self._get_recommended_pivot_bank(geometries, tm_ref, tm_ref_dir, pos_toes, direction=-1)

        # Resolve pivot bank out
        if self.pivot_foot_out_pos:
            pos_pivot_out = pymel.datatypes.Point(self.pivot_foot_out_pos) * tm_ref
        else:
            pos_pivot_out = self._get_recommended_pivot_bank(geometries, tm_ref, tm_ref_dir, pos_toes, direction=1)

        # Resolve pivot Back
        if self.pivot_foot_back_pos:
            pos_pivot_back = pymel.datatypes.Point(self.pivot_foot_back_pos) * tm_ref
        else:
            pos_pivot_back = self._get_recommended_pivot_back(geometries, tm_ref, tm_ref_dir, pos_toes)

        # Set pivot Front
        if self.pivot_foot_front_pos:
            pos_pivot_front = pymel.datatypes.Point(self.pivot_foot_front_pos) * tm_ref
        else:
            pos_pivot_front = self._get_recommended_pivot_front(geometries, tm_ref, tm_ref_dir, pos_toes, pos_tip)

        # Set pivot Ankle
        if self.pivot_toes_ankle_pos:
            pos_pivot_ankle = pymel.datatypes.Point(self.pivot_toes_ankle_pos) * tm_ref
        else:
            pos_pivot_ankle = pos_toes

        # Set pivot Heel floor
        if self.pivot_toes_heel_pos:
            pos_pivot_heel = pymel.datatypes.Point(self.pivot_toes_heel_pos) * tm_ref
        else:
            if jnt_heel:
                pos_pivot_heel = pos_heel
            else:
                pos_pivot_heel = pymel.datatypes.Point(pos_foot)
                pos_pivot_heel.y = 0


        #
        # Build Setup
        #

        root_footRoll = pymel.createNode('transform', name=nomenclature_rig.resolve('footRoll'))

        # Align all pivots to the reference plane
        root_footRoll.setMatrix(tm_ref)

        # Create pivots hierarchy
        self.pivot_toes_heel = pymel.spaceLocator(name=nomenclature_rig.resolve('pivotToesHeel'))
        self.pivot_toes_ankle = pymel.spaceLocator(name=nomenclature_rig.resolve('pivotToesAnkle'))
        self.pivot_foot_ankle = pymel.spaceLocator(name=nomenclature_rig.resolve('pivotFootAnkle'))
        self.pivot_foot_front = pymel.spaceLocator(name=nomenclature_rig.resolve('pivotFootFront'))
        self.pivot_foot_back = pymel.spaceLocator(name=nomenclature_rig.resolve('pivotFootBack'))
        self.pivot_foot_inn = pymel.spaceLocator(name=nomenclature_rig.resolve('pivotFootBankInn'))
        self.pivot_foot_out = pymel.spaceLocator(name=nomenclature_rig.resolve('pivotFootBankOut'))
        self.pivot_foot_heel = pymel.spaceLocator(name=nomenclature_rig.resolve('pivotFootHeel'))
        self.pivot_foot_toes_fk = pymel.spaceLocator(name=nomenclature_rig.resolve('pivotToesFkRoll'))

        chain_footroll = [
            root_footRoll,
            self.pivot_foot_ankle,
            self.pivot_foot_inn,
            self.pivot_foot_out,
            self.pivot_foot_back,
            self.pivot_foot_heel,
            self.pivot_foot_front,
            self.pivot_toes_ankle,
            self.pivot_toes_heel
        ]
        libRigging.create_hyerarchy(chain_footroll)
        chain_footroll[0].setParent(self.grp_rig)
        self.pivot_foot_toes_fk.setParent(self.pivot_foot_heel)

        self.pivot_foot_ankle.setTranslation(pos_pivot_ankle, space='world')
        self.pivot_foot_inn.setTranslation(pos_pivot_inn, space='world')
        self.pivot_foot_out.setTranslation(pos_pivot_out, space='world')
        self.pivot_foot_back.setTranslation(pos_pivot_back, space='world')
        self.pivot_foot_heel.setTranslation(pos_pivot_heel, space='world')
        self.pivot_foot_front.setTranslation(pos_pivot_front, space='world')
        self.pivot_toes_ankle.setTranslation(pos_pivot_ankle, space='world')
        self.pivot_foot_toes_fk.setTranslation(pos_pivot_ankle, space='world')
        self.pivot_toes_heel.setTranslation(pos_pivot_heel, space='world')

        # Create attributes
        attr_holder = self.ctrl_ik
        libAttr.addAttr_separator(attr_holder, 'footRoll', niceName='Foot Roll')
        attr_inn_roll_auto = libAttr.addAttr(attr_holder, longName='rollAuto', k=True)
        attr_inn_roll_auto_threshold = libAttr.addAttr(attr_holder, longName='rollAutoThreshold', k=True, defaultValue=25)
        attr_inn_bank = libAttr.addAttr(attr_holder, longName='bank', k=True)
        attr_inn_ankle_rotz   = libAttr.addAttr(attr_holder, longName=self.ANKLE_ROTZ_LONGNAME, niceName=self.ANKLE_ROTZ_NICENAME, k=True, hasMinValue=True, hasMaxValue=True, minValue=-90, maxValue=90)
        attr_inn_back_rotx   = libAttr.addAttr(attr_holder, longName=self.BACK_ROTX_LONGNAME, niceName=self.BACK_ROTX_NICENAME, k=True, hasMinValue=True, hasMaxValue=True, minValue=-90, maxValue=0)
        attr_inn_ankle_rotx  = libAttr.addAttr(attr_holder, longName=self.ANKLE_ROTX_LONGNAME, niceName=self.ANKLE_ROTX_NICENAME, k=True, hasMinValue=True, hasMaxValue=True, minValue=0, maxValue=90)
        attr_inn_front_rotx  = libAttr.addAttr(attr_holder, longName=self.FRONT_ROTX_LONGNAME, niceName=self.FRONT_ROTX_NICENAME, k=True, hasMinValue=True, hasMaxValue=True, minValue=0, maxValue=90)
        attr_inn_back_roty  = libAttr.addAttr(attr_holder, longName=self.BACK_ROTY_LONGNAME, niceName=self.BACK_ROTY_NICENAME, k=True, hasMinValue=True, hasMaxValue=True, minValue=-90, maxValue=90)
        attr_inn_heel_roty  = libAttr.addAttr(attr_holder, longName=self.HEEL_ROTY_LONGNAME, niceName=self.HEEL_ROTY_NICENAME, k=True, hasMinValue=True, hasMaxValue=True, minValue=-90, maxValue=90)
        attr_inn_toes_roty = libAttr.addAttr(attr_holder, longName=self.TOES_ROTY_LONGNAME, niceName=self.TOES_ROTY_NICENAME, k=True, hasMinValue=True, hasMaxValue=True, minValue=-90, maxValue=90)
        attr_inn_front_roty = libAttr.addAttr(attr_holder, longName=self.FRONT_ROTY_LONGNAME, niceName=self.FRONT_ROTY_NICENAME, k=True, hasMinValue=True, hasMaxValue=True, minValue=-90, maxValue=90)
        attr_inn_toes_fk_rotx = libAttr.addAttr(attr_holder, longName=self.TOESFK_ROTX_LONGNAME, niceName=self.TOESFK_ROTX_NICENAME, k=True, hasMinValue=True, hasMaxValue=True, minValue=-90, maxValue=90)

        attr_roll_auto_pos = libRigging.create_utility_node('condition', operation=2, firstTerm=attr_inn_roll_auto,
                                                            secondTerm=0,
                                                            colorIfTrueR=attr_inn_roll_auto,
                                                            colorIfFalseR=0.0).outColorR  # Greater

        attr_roll_auto_f = libRigging.create_utility_node('condition', operation=2,
                                                          firstTerm=attr_inn_roll_auto,
                                                          secondTerm=attr_inn_roll_auto_threshold,
                                                          colorIfFalseR=0,
                                                          colorIfTrueR=(
                                                              libRigging.create_utility_node('plusMinusAverage',
                                                                                             operation=2,
                                                                                             input1D=[
                                                                                                 attr_inn_roll_auto,
                                                                                                 attr_inn_roll_auto_threshold]).output1D)
                                                          ).outColorR  # Substract
        attr_roll_auto_b = libRigging.create_utility_node('condition', operation=2, firstTerm=attr_inn_roll_auto,
                                                          secondTerm=0.0,
                                                          colorIfTrueR=0, colorIfFalseR=attr_inn_roll_auto
                                                          ).outColorR  # Greater

        attr_roll_m = libRigging.create_utility_node('addDoubleLinear', input1=attr_roll_auto_pos,
                                                     input2=attr_inn_ankle_rotx).output
        attr_roll_f = libRigging.create_utility_node('addDoubleLinear', input1=attr_roll_auto_f,
                                                     input2=attr_inn_front_rotx).output
        attr_roll_b = libRigging.create_utility_node('addDoubleLinear', input1=attr_roll_auto_b,
                                                     input2=attr_inn_back_rotx).output

        attr_bank_inn = libRigging.create_utility_node('condition', operation=2,
                                                       firstTerm=attr_inn_bank, secondTerm=0,
                                                       colorIfTrueR=attr_inn_bank,
                                                       colorIfFalseR=0.0
                                                       ).outColorR  # Greater

        attr_bank_out = libRigging.create_utility_node('condition', operation=4,
                                                       firstTerm=attr_inn_bank, secondTerm=0,
                                                       colorIfTrueR=attr_inn_bank,
                                                       colorIfFalseR=0.0).outColorR  # Less

        pymel.connectAttr(attr_roll_m, self.pivot_toes_ankle.rotateX)
        pymel.connectAttr(attr_roll_f, self.pivot_foot_front.rotateX)
        pymel.connectAttr(attr_roll_b, self.pivot_foot_back.rotateX)
        pymel.connectAttr(attr_bank_inn, self.pivot_foot_inn.rotateZ)
        pymel.connectAttr(attr_bank_out, self.pivot_foot_out.rotateZ)
        pymel.connectAttr(attr_inn_heel_roty, self.pivot_foot_heel.rotateY)
        pymel.connectAttr(attr_inn_front_roty, self.pivot_foot_front.rotateY)
        pymel.connectAttr(attr_inn_back_roty, self.pivot_foot_back.rotateY)
        pymel.connectAttr(attr_inn_ankle_rotz, self.pivot_toes_heel.rotateZ)
        pymel.connectAttr(attr_inn_toes_roty, self.pivot_foot_ankle.rotateY)
        pymel.connectAttr(attr_inn_toes_fk_rotx, self.pivot_foot_toes_fk.rotateX)

        # Create ikHandles and parent them
        # Note that we are directly parenting them so the 'Preserve Child Transform' of the translate tool still work.
        if jnt_heel:
            ikHandle_foot, ikEffector_foot = pymel.ikHandle(startJoint=jnt_foot, endEffector=jnt_heel, solver='ikSCsolver')
        else:
            ikHandle_foot, ikEffector_foot = pymel.ikHandle(startJoint=jnt_foot, endEffector=jnt_toes, solver='ikSCsolver')
        ikHandle_foot.rename(nomenclature_rig.resolve('ikHandle', 'foot'))
        ikHandle_foot.setParent(self.grp_rig)
        ikHandle_foot.setParent(self.pivot_toes_heel)
        if jnt_heel:
            ikHandle_heel, ikEffector_foot = pymel.ikHandle(startJoint=jnt_heel, endEffector=jnt_toes, solver='ikSCsolver')
            ikHandle_heel.rename(nomenclature_rig.resolve('ikHandle', 'heel'))
            ikHandle_heel.setParent(self.grp_rig)
            ikHandle_heel.setParent(self.pivot_foot_front)
        ikHandle_toes, ikEffector_toes = pymel.ikHandle(startJoint=jnt_toes, endEffector=jnt_tip, solver='ikSCsolver')
        ikHandle_toes.rename(nomenclature_rig.resolve('ikHandle', 'toes'))
        ikHandle_toes.setParent(self.grp_rig)
        ikHandle_toes.setParent(self.pivot_foot_toes_fk)

        # Hack: Re-constraint foot ikhandle
        # todo: cleaner!
        pymel.parentConstraint(self.ctrl_ik, root_footRoll, maintainOffset=True)

        # Connect the footroll to the main ikHandle
        # Note that we also need to hijack the softik network.
        fn_can_delete = lambda x: isinstance(x, pymel.nodetypes.Constraint) and \
                                  not isinstance(x, pymel.nodetypes.PoleVectorConstraint)
        pymel.delete(filter(fn_can_delete, self._ik_handle_target.getChildren()))

        if jnt_heel:
            pymel.parentConstraint(self.pivot_toes_heel, self._ik_handle_target, maintainOffset=True)
        else:
            pymel.parentConstraint(self.pivot_toes_ankle, self._ik_handle_target, maintainOffset=True)


        '''
        # Constraint swivel to ctrl_ik
        pymel.parentConstraint(self.ctrl_ik, self.ctrl_swivel,
                               maintainOffset=True)  # TODO: Implement SpaceSwitch
        '''

        # Handle globalScale
        pymel.connectAttr(self.grp_rig.globalScale, root_footRoll.scaleX)
        pymel.connectAttr(self.grp_rig.globalScale, root_footRoll.scaleY)
        pymel.connectAttr(self.grp_rig.globalScale, root_footRoll.scaleZ)

    def unbuild(self):
        """
        Unbuild the system
        Remember footroll locations in relation with a safe matrix
        The reference matrix is the ankle, maybe we should zero out the y axis.
        :return: Nothing
        """
        tm_ref_inv = self._get_reference_plane().inverse()

        if self.pivot_foot_heel:
            self.pivot_foot_heel_pos = (self.pivot_foot_heel.getMatrix(worldSpace=True) * tm_ref_inv).translate
        if self.pivot_toes_heel:
            self.pivot_toes_heel_pos = (self.pivot_toes_heel.getMatrix(worldSpace=True) * tm_ref_inv).translate
        if self.pivot_toes_ankle:
            self.pivot_toes_ankle_pos = (self.pivot_toes_ankle.getMatrix(worldSpace=True) * tm_ref_inv).translate
        if self.pivot_foot_front:
            self.pivot_foot_front_pos = (self.pivot_foot_front.getMatrix(worldSpace=True) * tm_ref_inv).translate
        if self.pivot_foot_back:
            self.pivot_foot_back_pos = (self.pivot_foot_back.getMatrix(worldSpace=True) * tm_ref_inv).translate
        if self.pivot_foot_inn:
            self.pivot_foot_inn_pos = (self.pivot_foot_inn.getMatrix(worldSpace=True) * tm_ref_inv).translate
        if self.pivot_foot_out:
            self.pivot_foot_out_pos = (self.pivot_foot_out.getMatrix(worldSpace=True) * tm_ref_inv).translate

        super(LegIk, self).unbuild()

        self.pivot_foot_heel = None
        self.pivot_toes_heel = None
        self.pivot_toes_ankle = None
        self.pivot_foot_front = None
        self.pivot_foot_back = None
        self.pivot_foot_inn = None
        self.pivot_foot_out = None
        self.pivot_foot_toes_fk = None


class LegIkQuad(LegIk):
    """
    Quadruped ik system setup which inherit from the basic ik system
    """
    SHOW_IN_UI = False
    _CLASS_CTRL_SWIVEL = CtrlIkQuadSwivel

    def __init__(self, *args, **kwargs):
        super(LegIkQuad, self).__init__(*args, **kwargs)
        self.iCtrlIndex = 3
        self.ctrl_swivel_quad = None
        self._chain_quad_ik = None
        self._ik_handle_quad = None
        self.quad_swivel_distance = None

    def create_ik_handle(self):
        """
        Override parent function to create a ikSpringSolver ik handle
        :param nomencalture: The rig nomenclature used to name object
        :return: Nothing, handle is stocked in a class variable
        """
        mel.eval('ikSpringSolver') # Solver need to be loaded before being used
        return super(LegIkQuad, self).create_ik_handle(solver='ikSpringSolver')

<<<<<<< HEAD
    def setup_swivel_ctrl(self, rig, base_ctrl, ref, pos, ik_handle, constraint=True, mirror_setup=True, **kwargs):
        """
=======
    def setup_swivel_ctrl(self, base_ctrl, ref, pos, ik_handle, constraint=True, mirror_setup=True, **kwargs):
        '''
>>>>>>> 12da1f78
        Create the swivel ctrl for the ik system. Redefined to add the possibility to create a mirror swivel setup
        to prevent flipping problem with pole vector when using ikSpringSolver
        :param rig: The rig instance used to dictate certain parameters
        :param base_ctrl: The ctrl used to setup the swivel, create one if needed
        :param ref: Reference object to position the swivel
        :param pos: The computed position of the swivel
        :param ik_handle: The handle to pole vector contraint
        :param constraint: Do we contraint the ik handle to the swivel ctrl
        :param mirror_setup: Is the swivel need a mirror setup (Hack to bypass ikSpringSolver flipping problem
        :param kwargs: Additionnal parameters
        :return: The created ctrl swivel
        """

<<<<<<< HEAD
        # Do not contraint the ik handle now since we could maybe need the flipping setup
        ctrl_swivel = super(LegIkQuad, self).setup_swivel_ctrl(rig, base_ctrl, ref, pos, ik_handle, constraint=False, **kwargs)
        nomenclature_rig = self.get_nomenclature_rig(rig)
=======
        #Do not contraint the ik handle now since we could maybe need the flipping setup
        ctrl_swivel = super(LegIkQuad, self).setup_swivel_ctrl(base_ctrl, ref, pos, ik_handle, constraint=False, **kwargs)
        nomenclature_rig = self.get_nomenclature_rig()
>>>>>>> 12da1f78

        flip_swivel_ref = None
        if mirror_setup:
            # HACK - In case the ikpringSolver is used, a flip can happen if the foot pos is behind the thigh pos
            # Since we already have a plane, only compare the world Z pos to know if the foot is behind the thigh
            thigh_pos = self.chain_jnt[0].getTranslation(space='world')
            foot_pos = self.chain_jnt[self.iCtrlIndex].getTranslation(space='world')
            # TODO - The check is not stable at all. The best we could do is to do real test on the bones
            # if foot_pos.z < thigh_pos.z:
            if foot_pos.z < thigh_pos.z and nomenclature_rig.side != nomenclature_rig.SIDE_R:  # Flip will occur
                log.warning("Using the mirror swivel setup for {0}".format(self.name))
                # The goal is to create a swivel ref that will be at the good position for the poleVectorContraint
                # to not flip and drive it by the pole vector ctrl that is in the real position we really wanted
                flip_swivel_ref = pymel.spaceLocator()
                flip_swivel_ref.rename(nomenclature_rig.resolve('swivelFlipRefBack'))
                flip_pos = pymel.dt.Vector(pos.x, pos.y, -pos.z)
                flip_swivel_ref.setTranslation(flip_pos, space='world')

                # Setup a ref parent that will always look at the foot
                ref_parent_name = nomenclature_rig.resolve('swivelParentFlipRef')
                ref_parent = pymel.createNode('transform', name=ref_parent_name, parent=self.grp_rig)
                ref_parent.setMatrix(self.chain_jnt[0].getMatrix(ws=True), ws=True)
                pymel.pointConstraint(self.parent, ref_parent, mo=True)
                pymel.aimConstraint(self.ctrl_ik, ref_parent, mo=True)
                ref_parent.setParent(self.grp_rig)
                # Parent the ref flipping swivel on it's parent
                flip_swivel_ref.setParent(ref_parent)

                # Create a ref that will be at the same position than the swivel ctrl
                # and that will control the flipping swivel
                ref_swivel_ctrl = pymel.spaceLocator()
                ref_swivel_ctrl.rename(nomenclature_rig.resolve('swivelCtrlRef'))
                ref_swivel_ctrl.setMatrix(ctrl_swivel.getMatrix(ws=True), ws=True)
                pymel.pointConstraint(ctrl_swivel, ref_swivel_ctrl)
                ref_swivel_ctrl.setParent(ref_parent)

                # Now, mirror position from the ref swivel ctrl to the flipping swivel ctrl
                inverse_MD = pymel.createNode('multiplyDivide')
                inverse_MD.input2.set(-1.0, -1.0, -1.0)
                ref_swivel_ctrl.translate.connect(inverse_MD.input1)
                inverse_MD.output.connect(flip_swivel_ref.translate)

        if constraint:
            # Pole vector contraint the swivel to the ik handle
            if flip_swivel_ref: # Use the flipping ref if needed
                pymel.poleVectorConstraint(flip_swivel_ref, ik_handle)
            else:
                pymel.poleVectorConstraint(ctrl_swivel, ik_handle)

        return ctrl_swivel

    def build(self, constraint=True, constraint_handle=True, setup_softik=True, **kwargs):
        """
        :param rig: The rig instance used to dictate certain parameters
        :param constraint: Bool to tell if we will constraint the chain bone on the ikchain
        :param constraint_handle: Bool to tell if we will contraint the handle on the ik ctrl
        :param setup_softik: Bool to tell if we setup the soft ik system
        :param kwargs: More kwargs passed to the superclass
        :return: Nothing
        """
<<<<<<< HEAD
        # Build the softik node after the setup for the quadruped
        super(LegIkQuad, self).build(rig, constraint=False, constraint_handle=False, setup_softik=False, **kwargs)
        nomenclature_rig = self.get_nomenclature_rig(rig)
=======
        #Build the softik node after the setup for the quadruped
        super(LegIkQuad, self).build(constraint=False, constraint_handle=False, setup_softik=False, **kwargs)
        nomenclature_anm = self.get_nomenclature_anm()
        nomenclature_rig = self.get_nomenclature_rig()
>>>>>>> 12da1f78

        quad_swivel_pos = self.calc_swivel_pos(start_index=1, end_index=3)
        heel_idx = self.iCtrlIndex - 1

        # Create a second ik chain for the quadruped setup
        self._chain_quad_ik = self.chain.duplicate()
        for i, oIk in enumerate(self._chain_quad_ik):
            oIk.rename(nomenclature_rig.resolve('QuadChain{0:02}'.format(i)))
            # Constraint the bones after the iCtrlIdx to the first ik chain to make the foot roll work correctly
            if i > self.iCtrlIndex:
                pymel.parentConstraint(self._chain_ik[i], self._chain_quad_ik[i])

        self._chain_quad_ik[0].setParent(self._chain_ik[0])

        obj_e = self._chain_quad_ik[self.iCtrlIndex]

        # We need a second ik solver for the quad chain
        ik_solver_quad_name = nomenclature_rig.resolve('quadIkHandle')
        ik_effector_quad_name = nomenclature_rig.resolve('quadIkEffector')
        self._ik_handle_quad, _ik_effector = pymel.ikHandle(startJoint=self._chain_quad_ik[1],
                                                            endEffector=obj_e,
                                                            solver='ikRPsolver')
        self._ik_handle_quad.rename(ik_solver_quad_name)
        _ik_effector.rename(ik_effector_quad_name)
        self._ik_handle_quad.setParent(self._ik_handle)

        #
        # Create softIk node and connect user accessible attributes to it.
        #
        if setup_softik:
            self.setup_softik([self._ik_handle, self._ik_handle_quad], self._chain_quad_ik)

<<<<<<< HEAD
        # Create another swivel handle node for the quad chain setup
        self.ctrl_swivel_quad = self.setup_swivel_ctrl(rig, self.ctrl_swivel_quad, self._chain_quad_ik[heel_idx],
=======
        #Create another swivel handle node for the quad chain setup
        self.ctrl_swivel_quad = self.setup_swivel_ctrl(self.ctrl_swivel_quad, self._chain_quad_ik[heel_idx],
>>>>>>> 12da1f78
                                                       quad_swivel_pos, self._ik_handle_quad, name='swivelQuad', mirror_setup=False)
        self.quad_swivel_distance = self.chain_length  # Used in ik/fk switch
        # Set by default the space to calf
        if self.ctrl_swivel_quad.space:
            enum = self.ctrl_swivel_quad.space.getEnums()
            calf_idx = enum.get('Calf', None)
            if calf_idx:
                self.ctrl_swivel_quad.space.set(calf_idx)

        attr_holder = self.ctrl_ik
        libAttr.addAttr_separator(attr_holder, 'Quadruped', niceName='Quadruped')
        attr_pitch = libAttr.addAttr(attr_holder, longName='pitch', k=True)
        pymel.connectAttr(attr_pitch, self._chain_quad_ik[0].rotateZ)

        pymel.orientConstraint(self.ctrl_ik, obj_e, maintainOffset=True)

        if constraint:
            for source, target in zip(self._chain_quad_ik, self.chain):
                pymel.parentConstraint(source, target)

    def unbuild(self):
        self._chain_quad_ik = None
        self._ik_handle_quad = None
        self.quad_swivel_distance = None

        super(LegIkQuad, self).unbuild()



class Leg(rigLimb.Limb):
    """
    Basic leg system which use the LegIk class implementation.
    """
    _CLASS_SYS_IK = LegIk

    def validate(self):
        """
        Allow the ui to know if the module is valid to be builded or not
        :param rig: The rig instance that dicdate certain parameters
        :return: True or False depending if it pass the building validation
        """
        super(Leg, self).validate()

        num_inputs = len(self.input)
        if num_inputs < 5 or num_inputs > 6:
            raise Exception("Expected between 5 to 6 joints, got {0}".format(num_inputs))

        return True

class LegQuad(rigLimb.Limb):
    """
    Quadruped leg system which use the LegIkQuad class implementation
    """
    _CLASS_SYS_IK = LegIkQuad

    def validate(self):
        """
        Allow the ui to know if the module is valid to be builded or not
        :param rig: The rig instance that dicdate certain parameters
        :return: True or False depending if it pass the building validation
        """
        super(LegQuad, self).validate()

        num_inputs = len(self.input)
        if num_inputs < 6 or num_inputs > 7:
            raise Exception("Expected between 6 to 7 joints, got {0}".format(num_inputs))

        return True<|MERGE_RESOLUTION|>--- conflicted
+++ resolved
@@ -508,16 +508,12 @@
         mel.eval('ikSpringSolver') # Solver need to be loaded before being used
         return super(LegIkQuad, self).create_ik_handle(solver='ikSpringSolver')
 
-<<<<<<< HEAD
-    def setup_swivel_ctrl(self, rig, base_ctrl, ref, pos, ik_handle, constraint=True, mirror_setup=True, **kwargs):
-        """
-=======
+
     def setup_swivel_ctrl(self, base_ctrl, ref, pos, ik_handle, constraint=True, mirror_setup=True, **kwargs):
-        '''
->>>>>>> 12da1f78
+        """
         Create the swivel ctrl for the ik system. Redefined to add the possibility to create a mirror swivel setup
         to prevent flipping problem with pole vector when using ikSpringSolver
-        :param rig: The rig instance used to dictate certain parameters
+
         :param base_ctrl: The ctrl used to setup the swivel, create one if needed
         :param ref: Reference object to position the swivel
         :param pos: The computed position of the swivel
@@ -528,15 +524,9 @@
         :return: The created ctrl swivel
         """
 
-<<<<<<< HEAD
         # Do not contraint the ik handle now since we could maybe need the flipping setup
-        ctrl_swivel = super(LegIkQuad, self).setup_swivel_ctrl(rig, base_ctrl, ref, pos, ik_handle, constraint=False, **kwargs)
-        nomenclature_rig = self.get_nomenclature_rig(rig)
-=======
-        #Do not contraint the ik handle now since we could maybe need the flipping setup
         ctrl_swivel = super(LegIkQuad, self).setup_swivel_ctrl(base_ctrl, ref, pos, ik_handle, constraint=False, **kwargs)
         nomenclature_rig = self.get_nomenclature_rig()
->>>>>>> 12da1f78
 
         flip_swivel_ref = None
         if mirror_setup:
@@ -597,16 +587,9 @@
         :param kwargs: More kwargs passed to the superclass
         :return: Nothing
         """
-<<<<<<< HEAD
         # Build the softik node after the setup for the quadruped
-        super(LegIkQuad, self).build(rig, constraint=False, constraint_handle=False, setup_softik=False, **kwargs)
-        nomenclature_rig = self.get_nomenclature_rig(rig)
-=======
-        #Build the softik node after the setup for the quadruped
         super(LegIkQuad, self).build(constraint=False, constraint_handle=False, setup_softik=False, **kwargs)
-        nomenclature_anm = self.get_nomenclature_anm()
         nomenclature_rig = self.get_nomenclature_rig()
->>>>>>> 12da1f78
 
         quad_swivel_pos = self.calc_swivel_pos(start_index=1, end_index=3)
         heel_idx = self.iCtrlIndex - 1
@@ -639,13 +622,8 @@
         if setup_softik:
             self.setup_softik([self._ik_handle, self._ik_handle_quad], self._chain_quad_ik)
 
-<<<<<<< HEAD
         # Create another swivel handle node for the quad chain setup
-        self.ctrl_swivel_quad = self.setup_swivel_ctrl(rig, self.ctrl_swivel_quad, self._chain_quad_ik[heel_idx],
-=======
-        #Create another swivel handle node for the quad chain setup
         self.ctrl_swivel_quad = self.setup_swivel_ctrl(self.ctrl_swivel_quad, self._chain_quad_ik[heel_idx],
->>>>>>> 12da1f78
                                                        quad_swivel_pos, self._ik_handle_quad, name='swivelQuad', mirror_setup=False)
         self.quad_swivel_distance = self.chain_length  # Used in ik/fk switch
         # Set by default the space to calf
