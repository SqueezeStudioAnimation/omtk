from omtk.modules import rigIK
from omtk.modules import rigLimb
from omtk.libs import libCtrlShapes


class CtrlIkArm(rigIK.CtrlIk):
    def __createNode__(self, refs=None, geometries=None):
        return libCtrlShapes.create_shape_box_arm(refs, geometries=geometries)

<<<<<<< HEAD
    def get_spaceswitch_targets(self, module, *args, **kwargs):
        targets, labels = super(CtrlIkArm, self).get_spaceswitch_targets(module, *args, **kwargs)
        jnt_head = module.rig.get_head_jnt()
=======
    def get_spaceswitch_targets(self, rig, *args, **kwargs):
        targets, labels, indexes = super(CtrlIkArm, self).get_spaceswitch_targets(rig, *args, **kwargs)
        jnt_head = rig.get_head_jnt()
>>>>>>> bab2b175
        if jnt_head:
            targets.append(jnt_head)
            labels.append(None)
            indexes.append(self.get_bestmatch_index(jnt_head))
        return targets, labels, indexes


class ArmIk(rigIK.IK):
    _CLASS_CTRL_IK = CtrlIkArm
    SHOW_IN_UI = False


class Arm(rigLimb.Limb):
    _CLASS_SYS_IK = ArmIk

    def __init__(self, *args, **kwargs):
        super(Arm, self).__init__(*args, **kwargs)
        self.sysFootRoll = None

def register_plugin():
    return Arm<|MERGE_RESOLUTION|>--- conflicted
+++ resolved
@@ -7,15 +7,9 @@
     def __createNode__(self, refs=None, geometries=None):
         return libCtrlShapes.create_shape_box_arm(refs, geometries=geometries)
 
-<<<<<<< HEAD
-    def get_spaceswitch_targets(self, module, *args, **kwargs):
-        targets, labels = super(CtrlIkArm, self).get_spaceswitch_targets(module, *args, **kwargs)
+def get_spaceswitch_targets(self, module, *args, **kwargs):
+        targets, labels, indexes = super(CtrlIkArm, self).get_spaceswitch_targets(module, *args, **kwargs)
         jnt_head = module.rig.get_head_jnt()
-=======
-    def get_spaceswitch_targets(self, rig, *args, **kwargs):
-        targets, labels, indexes = super(CtrlIkArm, self).get_spaceswitch_targets(rig, *args, **kwargs)
-        jnt_head = rig.get_head_jnt()
->>>>>>> bab2b175
         if jnt_head:
             targets.append(jnt_head)
             labels.append(None)
