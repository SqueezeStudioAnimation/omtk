--- conflicted
+++ resolved
@@ -1,6 +1,5 @@
 import collections
 import logging
-import logging as log
 
 import pymel.core as pymel
 from classNode import Node
@@ -89,7 +88,7 @@
             return False
         return self.node.exists()  # PyNode
 
-    def build(self, parent, name=None, fetch_shapes=True, *args, **kwargs):
+    def build(self, name=None, fetch_shapes=True, *args, **kwargs):
         """
         Create ctrl setup, also fetch animation and shapes if necessary.
         """
@@ -254,7 +253,7 @@
 
     def create_spaceswitch(self, module, parent, add_default=True, default_name=None, add_world=False, **kwargs):
         # TODO: Handle when parent is None?
-        nomenclature = self.rig.nomenclature
+        nomenclature = module.rig.nomenclature
 
         if parent is None:
             module.warning("Can't add space switch on {0}. No parent found!".format(self.node.__melobject__()))
@@ -308,9 +307,9 @@
         # Resolve modules
         modules = set()
         while jnt:
-            module = self.rig.get_module_by_input(jnt)
-            if module:
-                modules.add(module)
+            m = module.rig.get_module_by_input(jnt)
+            if m:
+                modules.add(m)
                 #targets.update(module.get_pin_locations())
             jnt = jnt.getParent()
 
@@ -319,13 +318,13 @@
                 targets.append(target)
                 target_names.append(target_name)
 
-        if add_world and libPymel.is_valid_PyNode(self.rig.grp_rig):
-            targets.append(self.rig.grp_rig)
+        if add_world and libPymel.is_valid_PyNode(module.rig.grp_rig):
+            targets.append(module.rig.grp_rig)
             target_names.append(world_name)
 
         # Add the master ctrl as a spaceswitch target
-        if libPymel.is_valid_PyNode(self.rig.grp_anm):
-            targets.append(self.rig.grp_anm)
+        if libPymel.is_valid_PyNode(module.rig.grp_anm):
+            targets.append(module.rig.grp_anm)
             target_names.append(root_name)
 
         return targets, target_names
@@ -608,31 +607,17 @@
             return
 
         if tx and not self.node.tx.isLocked():
-<<<<<<< HEAD
             sensitivity_tx = libRigging.calibrate_attr_using_translation(self.node.tx, influence)
-            module.debug(rig, 'Adjusting sensibility tx for {0} to {1}'.format(self.name(), sensitivity_tx))
+            module.debug('Adjusting sensibility tx for {0} to {1}'.format(self.name(), sensitivity_tx))
             self.attr_sensitivity_tx.set(sensitivity_tx)
 
         if ty and not self.node.ty.isLocked():
             sensitivity_ty = libRigging.calibrate_attr_using_translation(self.node.ty, influence)
-            module.debug(rig, 'Adjusting sensibility ty for {0} to {1}'.format(self.name(), sensitivity_ty))
+            module.debug('Adjusting sensibility ty for {0} to {1}'.format(self.name(), sensitivity_ty))
             self.attr_sensitivity_ty.set(sensitivity_ty)
 
         if tz and not self.node.tz.isLocked():
             sensitivity_tz = libRigging.calibrate_attr_using_translation(self.node.tz, influence)
-            module.debug(rig, 'Adjusting sensibility tz for {0} to {1}'.format(self.name(), sensitivity_tz))
-=======
-            sensitivity_tx = _get_attr_sensibility(self.node.tx, influence)
-            module.debug('Adjusting sensibility tx for {0} to {1}'.format(self.name(), sensitivity_tx))
-            self.attr_sensitivity_tx.set(sensitivity_tx)
-
-        if ty and not self.node.ty.isLocked():
-            sensitivity_ty = _get_attr_sensibility(self.node.ty, influence)
-            module.debug('Adjusting sensibility ty for {0} to {1}'.format(self.name(), sensitivity_ty))
-            self.attr_sensitivity_ty.set(sensitivity_ty)
-
-        if tz and not self.node.tz.isLocked():
-            sensitivity_tz = _get_attr_sensibility(self.node.tz, influence)
             module.debug('Adjusting sensibility tz for {0} to {1}'.format(self.name(), sensitivity_tz))
->>>>>>> 12da1f78
             self.attr_sensitivity_tz.set(sensitivity_tz)
+
