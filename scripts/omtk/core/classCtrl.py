--- conflicted
+++ resolved
@@ -360,15 +360,9 @@
         # Resolve geometry to attach to
         if obj_mesh is None:
             obj_mesh = parent.get_farest_affected_mesh(ref)
-        if obj_mesh is None:
-<<<<<<< HEAD
-            obj_mesh = next(iter(parent.get_meshes()), None)
+
         if obj_mesh is None:
             raise Exception("Can't find mesh affected by {0}. Skipping doritos ctrl setup.")
-=======
-            pymel.warning("Can't find mesh affected by {0}. Skipping doritos ctrl setup.".format(ref))
-            return False
->>>>>>> 7e514f7f
 
         super(InteractiveCtrl, self).build(parent, **kwargs)
 
