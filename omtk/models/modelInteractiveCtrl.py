--- conflicted
+++ resolved
@@ -105,13 +105,8 @@
         # todo: check if we really want to resolve the u and v ourself since it's now connected.
         if obj_mesh is None:
             # We'll scan all available geometries and use the one with the shortest distance.
-<<<<<<< HEAD
             meshes = libHistory.get_affected_shapes(ref)
             meshes = list(set(meshes) & set(self.rig.get_meshes()))
-=======
-            meshes = libRigging.get_affected_geometries(ref)
-            meshes = list(set(meshes) & set(self.rig.get_shapes()))
->>>>>>> a7562d24
             obj_mesh, _, out_u, out_v = libRigging.get_closest_point_on_shapes(meshes, pos_ref)
 
             if obj_mesh is None and follow_mesh:
@@ -166,16 +161,6 @@
         ctrl_name = nomenclature_anm.resolve()
         self.ctrl = self.init_ctrl(self._CLS_CTRL, self.ctrl)
 
-<<<<<<< HEAD
-        # HACK: Ensure flipped shapes are correctly restaured...
-        # This is necessary since when holded, the scale of the ctrl is set to identity.
-        # However ctrl from the right side have an inverted scale on the x axis. -_-
-        if flip_lr and libPymel.is_valid_PyNode(self.ctrl.shapes):
-            self.ctrl.shapes.sx.set(-1)
-            pymel.makeIdentity(self.ctrl.shapes, rotate=True, scale=True, apply=True)
-
-        self.ctrl.build(name=ctrl_name, refs=self.jnt)
-=======
         self.ctrl.build(name=ctrl_name, size=ctrl_size)
 
         # Hack: Since there's scaling on the ctrl so the left and right side ctrl channels matches, we need to flip the ctrl shapes.
@@ -183,7 +168,6 @@
             self.ctrl.scaleX.set(-1)
             libPymel.makeIdentity_safe(self.ctrl, rotate=True, scale=True, apply=True)
 
->>>>>>> a7562d24
         self.ctrl.setParent(self.grp_anm)
 
         #
