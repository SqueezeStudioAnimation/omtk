--- conflicted
+++ resolved
@@ -147,11 +147,7 @@
         :return: The nomenclature to use for animation controllers.
         """
         name = self.rig.nomenclature(
-<<<<<<< HEAD
-            name=self.get_module_name(),
-=======
             name=self.get_module_name()
->>>>>>> a7562d24
         )
         return name
 
@@ -229,18 +225,10 @@
     @libPython.cached_property()
     def jnts(self):
         """
-<<<<<<< HEAD
         :return: A list of all inputs of type pymel.nodetypes.Joint.
         """
         jnts = [obj for obj in self.input if libPymel.isinstance_of_transform(obj, pymel.nodetypes.Joint)]
         jnts = sorted(jnts)
-=======
-        :return: All module inputs of joint type, sorted in hierarchical order.
-        """
-        fn_is_jnt = lambda obj: libPymel.isinstance_of_transform(obj, pymel.nodetypes.Joint)
-        jnts = filter(fn_is_jnt, self.input)
-        jnts = sorted(jnts, key=libPymel.get_num_parents)
->>>>>>> a7562d24
         return jnts
 
     @libPython.cached_property()
@@ -267,20 +255,6 @@
         return next(iter(self.chains_jnt), None)
 
     @libPython.memoized_instancemethod
-<<<<<<< HEAD
-    def get_surfaces(self):
-        """
-        :return: A list of all inputs of type pymel.nodetypes.NurbsSurface.
-        """
-        return [obj for obj in self.input if libPymel.isinstance_of_shape(obj, pymel.nodetypes.NurbsSurface)]
-
-    @libPython.memoized_instancemethod
-    def get_surface(self):
-        """
-        :return: The first input of type pymel.nodetypes.NurbsSurface.
-        """
-        return next(iter(self.get_surfaces()), None)
-=======
     def get_head_jnt(self, strict=False):
         """
         Resolve the head influence related to the current module.
@@ -327,7 +301,20 @@
         if strict:
             self.warning("Cannot found jaw influence. Please create a {0} module!".format(rigFaceJaw.FaceJaw.__name__))
         return None
->>>>>>> a7562d24
+
+    @libPython.memoized_instancemethod
+    def get_surfaces(self):
+        """
+        :return: A list of all inputs of type pymel.nodetypes.NurbsSurface.
+        """
+        return [obj for obj in self.input if libPymel.isinstance_of_shape(obj, pymel.nodetypes.NurbsSurface)]
+
+    @libPython.memoized_instancemethod
+    def get_surface(self):
+        """
+        :return: The first input of type pymel.nodetypes.NurbsSurface.
+        """
+        return next(iter(self.get_surfaces()), None)
 
     # todo: since args is never used, maybe use to instead of _input?
     def __init__(self, input=None, name=None, rig=None, *args, **kwargs):
@@ -382,9 +369,6 @@
 
 
     def __str__(self):
-<<<<<<< HEAD
-        return '{0} <{1}>'.format(self.get_module_name(), self.__class__.__name__)
-=======
         version = getattr(self, 'version', '')
         if version:
             version = ' v{}'.format(version)
@@ -393,7 +377,6 @@
             self.__class__.__name__,
             version
         )
->>>>>>> a7562d24
 
 
     def validate(self, support_no_inputs=False):
